#!/usr/bin/env python
<<<<<<< HEAD
=======
import os
import sys
import subprocess
>>>>>>> 987bc8d8
import argparse
import imp
import os
import shutil
import subprocess

DIST_CEXT = 'kolibri/dist/cext'
PYPI_DOWNLOAD = 'https://pypi.python.org/simple/'
PIWHEEL_DOWNLOAD = 'https://www.piwheels.hostedpi.com/simple/'


"""
Check if requests and bs4 modules are installed.
"""
def _install_requests_and_bs4_if_needed():
    try:
        imp.find_module('requests')
        print ('requests module exists')
    except ImportError:
        subprocess.call(['pip', 'install', 'requests'])

    try:
        imp.find_module('bs4')
        print ('bs4 module exists')
    except ImportError:
        subprocess.call(['pip', 'install', 'bs4'])


def get_path_with_arch(platform, path):
    """
    Distribute packages into folders according to the platform.
    """

    # Change the platform name into correct formats
    platform = platform.replace('_', '-')
    platform = platform.replace('x86-64', 'x86_64')
    platform = platform.replace('manylinux1', 'linux')

    # For cryptography module, all the macosxs >= 10.9 are supported
    if 'macosx' in platform:
        platform = 'macosx'

    path = os.path.join(path, platform)

    return path


def download_package(path, platform, version, implementation, abi, name, pk_version):
    """
    Download the package according to platform, python version, implementation and abi.
    """
    if 'arm' in platform:
        index_url = PIWHEEL_DOWNLOAD
    else:
        index_url = PYPI_DOWNLOAD

    return_code = subprocess.call([
        'python', 'kolibripip.pex', 'download', '-q', '-d', path, '--platform', platform,
        '--python-version', version, '--implementation', implementation,
<<<<<<< HEAD
        '--abi', abi, '-i', index_url, name
=======
        '--abi', abi, '-i', index_url, '{}=={}'.format(name, pk_version)
>>>>>>> 987bc8d8
    ])
    return return_code


def install_package_by_wheel(path, name):
    """
    Install the package using the cached wheel files.
    """
    return_code = subprocess.call([
        'python', 'kolibripip.pex', 'install', '-q', '-t',
        path, os.path.join(path, name)
    ])
    if return_code == 1:
        sys.exit('\nInstallation failed for package {}.\n'.format(name))
    else:
        # Clean up all the whl files and dist-info folders in the directory
        for item in os.listdir(path):
            if item.endswith('.whl'):
                os.remove(os.path.join(path, item))
            elif item.endswith('dist-info'):
                shutil.rmtree(os.path.join(path, item), ignore_errors=True)


def parse_package_page(files, pk_version):
    """
    Parse the PYPI and Piwheel link for the package and install the desired wheel files.
    """

    for file in files.find_all('a'):
        file_name = file.string.split('-')

        # If the file format is tar.gz or the package version is not the latest, ignore
        if file_name[-1].split('.')[-1] != 'whl' or file_name[1] != pk_version or file_name[2][2:] == '26':
            continue

        print ('Installing {}...'.format(file.string))

        implementation = file_name[2][:2]
        python_version = file_name[2][2:]

        path = os.path.join(DIST_CEXT, file_name[2])

        abi = file_name[3]
        platform = file_name[4].split('.')[0]

        #  Prior to CPython 3.3, there were two ABI-incompatible ways of building CPython
        if 'linux' in platform and implementation == 'cp' and int(python_version) < 33:
            # There could be abi tag 'm' for narrow-unicode and abi tag 'mu' for wide-unicode
            path = os.path.join(os.path.join(path, 'linux'), abi)
        path = get_path_with_arch(platform, path)
        if path == '':
            # Package is not supported in this platform
            continue

        download_return = download_package(
<<<<<<< HEAD
            path, platform, python_version, implementation, abi, file_name[0]
        )
=======
            path, platform, python_version, implementation, abi, file_name[0],
            pk_version)
>>>>>>> 987bc8d8

        # Successfully downloaded package
        if download_return == 0:
            install_package_by_wheel(path, file.string)
        # Download failed
        else:
            sys.exit('\nDownload failed for package {}.\n'.format(file.string))


def install(name, pk_version):
    """
    Start installing from the pypi page of the package.
    """
    _install_requests_and_bs4_if_needed()
    try:
        import requests
        from bs4 import BeautifulSoup

        # Parse everything in the package repo in both pypi and piwheel
        links = [PYPI_DOWNLOAD, PIWHEEL_DOWNLOAD]
        for link in links:
            r = requests.get(link + name)
            if r.status_code == 200:
                files = BeautifulSoup(r.content, 'html.parser')
                parse_package_page(files, pk_version)
            else:
                sys.exit('\nUnable to find package {} on {}.\n'.format(name, link))

    except ImportError:
        raise ImportError('\nImporting modules failed.\n')


def parse_requirements(args):
    """
    Parse the requirements.txt to get packages' names and versions,
    then install them.
    """
    with open(args.file) as f:
        for line in f:
            char_list = line.split('==')
            if len(char_list) == 2:
                # Install package according to its name and version
                install(char_list[0].strip(), char_list[1].strip())
            else:
                sys.exit('\nName format in cext.txt is incorrect. Should be \'packageName==packageVersion\'.\n')


if __name__ == '__main__':
    # Parsing the requirement.txt file argument
    parser = argparse.ArgumentParser(description="Downloading and installing Python C extensions tool.")
    parser.add_argument('--file', required=True, help='The name of the requirements.txt')
    args = parser.parse_args()
    parse_requirements(args)<|MERGE_RESOLUTION|>--- conflicted
+++ resolved
@@ -1,15 +1,10 @@
 #!/usr/bin/env python
-<<<<<<< HEAD
-=======
-import os
-import sys
-import subprocess
->>>>>>> 987bc8d8
 import argparse
 import imp
 import os
 import shutil
 import subprocess
+import sys
 
 DIST_CEXT = 'kolibri/dist/cext'
 PYPI_DOWNLOAD = 'https://pypi.python.org/simple/'
@@ -22,13 +17,13 @@
 def _install_requests_and_bs4_if_needed():
     try:
         imp.find_module('requests')
-        print ('requests module exists')
+        print('requests module exists')
     except ImportError:
         subprocess.call(['pip', 'install', 'requests'])
 
     try:
         imp.find_module('bs4')
-        print ('bs4 module exists')
+        print('bs4 module exists')
     except ImportError:
         subprocess.call(['pip', 'install', 'bs4'])
 
@@ -64,11 +59,7 @@
     return_code = subprocess.call([
         'python', 'kolibripip.pex', 'download', '-q', '-d', path, '--platform', platform,
         '--python-version', version, '--implementation', implementation,
-<<<<<<< HEAD
-        '--abi', abi, '-i', index_url, name
-=======
         '--abi', abi, '-i', index_url, '{}=={}'.format(name, pk_version)
->>>>>>> 987bc8d8
     ])
     return return_code
 
@@ -104,7 +95,7 @@
         if file_name[-1].split('.')[-1] != 'whl' or file_name[1] != pk_version or file_name[2][2:] == '26':
             continue
 
-        print ('Installing {}...'.format(file.string))
+        print('Installing {}...'.format(file.string))
 
         implementation = file_name[2][:2]
         python_version = file_name[2][2:]
@@ -124,13 +115,8 @@
             continue
 
         download_return = download_package(
-<<<<<<< HEAD
-            path, platform, python_version, implementation, abi, file_name[0]
-        )
-=======
             path, platform, python_version, implementation, abi, file_name[0],
             pk_version)
->>>>>>> 987bc8d8
 
         # Successfully downloaded package
         if download_return == 0:
