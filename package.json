--- conflicted
+++ resolved
@@ -64,13 +64,8 @@
     "rewire-webpack": "^1.0.1",
     "scriptjs": "^2.5.8",
     "sinon": "^2.0.0-pre",
-<<<<<<< HEAD
-    "style-loader": "^0.13.1",
-=======
     "stylint": "^1.3.10",
     "stylint-loader": "^1.0.0",
->>>>>>> 539699e5
-    "stylus": "^0.54.5",
     "stylus-loader": "^2.0.0",
     "temp": "^0.8.3",
     "vue-hot-reload-api": "^1.2.0",
