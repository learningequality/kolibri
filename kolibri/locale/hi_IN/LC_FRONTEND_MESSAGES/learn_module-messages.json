--- conflicted
+++ resolved
@@ -4,15 +4,8 @@
   "assessmentWrapper.check":"उत्तर की जाँच करें",
   "assessmentWrapper.correct":"अगला प्रश्न",
   "assessmentWrapper.incorrect":"क्षमा करें, पुन: प्रयास करें!",
-<<<<<<< HEAD
   "assessmentWrapper.itemError":"एक त्रुटि हुई इस आइटम दिखा रहा है",
   "learnBreadcrumbs.recommended":"की सिफारिश की",
-=======
-  "assessmentWrapper.itemError":"इस आइटम को दिखाने के प्रयास में एक त्रुटि हुई है",
-  "learnBreadcrumbs.explore":"विषय",
-  "learnBreadcrumbs.youAreHere":"आप यहाँ हैं",
-  "learnBreadcrumbs.back":"पिछले विषय पर वापस",
->>>>>>> 5badcd13
   "channelSwitcher.switchChannels":"चैनल स्विच",
   "contentCardCarousel.viewAllButtonLabel":"View all",
   "contentCardGrid.display":"Display",
@@ -38,15 +31,8 @@
   "examIndex.questionsLeft":"{ left, number } सवाल छोड़ दिया",
   "examIndex.continue":"जारी रखें",
   "examIndex.start":"प्रारंभ करें",
-<<<<<<< HEAD
   "examIndex.noExams":"आप असाइन किया गया कोई परीक्षा पास",
   "examIndex.assignedTo":"आपके पास { assigned } {assigned, plural, one {परीक्षा} other {परीक्षा} } सौंपा",
-=======
-  "examIndex.noExams":"आप कोई परीक्षा असाइन नहीं किया गया",
-  "examIndex.assignedTo":"आपके पास { assigned } {assigned, plural, one {परीक्षा} other {परीक्षा} } असाइन है",
-  "examIndex.logInPrompt":"आप साइन इन करने के लिए भूल गए?",
-  "examIndex.logInCommand":"आप एक नौसिखिया के रूप में इस पृष्ठ को देखने के लिए साइन इन होना चाहिए।",
->>>>>>> 5badcd13
   "examAnswerHistory.question":"प्रश्न { num }",
   "examPage.submitExam":"परीक्षा सबमिट करें",
   "examPage.backToExamList":"वापस परीक्षा सूची में जाने के लिए",
@@ -56,14 +42,7 @@
   "examPage.cancel":"रद्द करें",
   "examPage.areYouSure":"क्या वाकई आप अपना परीक्षा जमा करवाना चाहते हैं?",
   "examPage.unanswered":"आप {numLeft, number} {numLeft, plural, one {प्रश्न} other {प्रश्न}} अनुत्तरित",
-<<<<<<< HEAD
   "examPage.noItemId":"इस प्रश्न में कृपया अगले प्रश्न करने के लिए ले जाने कोई त्रुटि है",
-=======
-  "examPage.noItemId":"इस प्रश्न में त्रुटि है, कृपया अगले प्रश्न में जाए",
-  "learnExpandable.less":"कम दिखाएं",
-  "learnExpandable.more":"अधिक दिखाएं",
-  "learnExpandable.defaultTitle":"सामग्री",
->>>>>>> 5badcd13
   "learnExplore.explore":"विषय",
   "learnExplore.navigate":"शीर्षकों का उपयोग कर सामग्री को नेविगेट करें",
   "learn.learnTitle":"सीखें",
