--- conflicted
+++ resolved
@@ -50,19 +50,11 @@
   "CsvInfoModal.listClassesAssigned": "",
   "CsvInfoModal.listClassesAssignedL1": "",
   "CsvInfoModal.listClassesAssignedL2": "",
-<<<<<<< HEAD
-  "CsvInfoModal.listClassesAssignedL3": "",
-  "CsvInfoModal.listClassesEnrolled": "",
-  "CsvInfoModal.listClassesEnrolledL1": "",
-  "CsvInfoModal.listClassesEnrolledL2": "",
-  "CsvInfoModal.listClassesEnrolledL3": "",
-=======
   "CsvInfoModal.listClassesAssignedL3": "Si no hay ninguna clase con este nombre, se creará una",
   "CsvInfoModal.listClassesEnrolled": "",
   "CsvInfoModal.listClassesEnrolledL1": "",
   "CsvInfoModal.listClassesEnrolledL2": "",
   "CsvInfoModal.listClassesEnrolledL3": "Si no hay ninguna clase con este nombre, se creará una",
->>>>>>> 0ff44c30
   "CsvInfoModal.optional": "",
   "CsvInfoModal.password": "Contraseña",
   "CsvInfoModal.passwordInfo": "",
@@ -72,11 +64,8 @@
   "CsvInfoModal.userType": "Tipo de usuario",
   "CsvInfoModal.username": "Nombre de usuario",
   "CsvInfoModal.usernameInfo": "",
-<<<<<<< HEAD
-=======
   "CsvInfoModal.uuid": "",
   "CsvInfoModal.uuidInfo": "",
->>>>>>> 0ff44c30
   "CsvInfoModal.yearInfo": "",
   "DataPage.detailsHeading": "Registros de sesión",
   "DataPage.detailsInfo": "Cuando usuario visiona el recurso, se registra cuánto tiempo pasa usándolo y el progreso que hace. Cada fila de este archivo registra una sola visita de un usuario a un recurso específico. Esto incluye el uso anónimo, cuando ningún usuario haya iniciado sesión.",
