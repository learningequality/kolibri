<template>

  <CoreFullscreen
    ref="html5Renderer"
    class="html5-renderer"
    :style="{ height: contentRendererHeight, width: iframeWidth }"
    @changeFullscreen="isInFullscreen = $event"
  >

    <div
      class="fullscreen-header"
      :style="{ backgroundColor: this.$themePalette.grey.v_100 }"
    >
      <KButton
        :primary="false"
        appearance="flat-button"
        @click="$refs.html5Renderer.toggleFullscreen()"
      >
        <KIcon
          v-if="isInFullscreen"
          icon="fullscreen_exit"
          class="fs-icon"
        />
        <KIcon
          v-else
          icon="fullscreen"
          class="fs-icon"
        />
        {{ fullscreenText }}
      </KButton>
    </div>
    <div class="iframe-container" :style="containerStyle">
      <iframe
        ref="iframe"
        class="iframe"
        sandbox="allow-scripts allow-same-origin"
        :style="{ backgroundColor: $themePalette.grey.v_100 }"
        frameBorder="0"
        :src="rooturl"
      >
      </iframe>
    </div>
  </CoreFullscreen>

</template>


<script>

<<<<<<< HEAD
  import urls from 'kolibri.urls';
=======
  import { mapGetters } from 'vuex';
>>>>>>> 10733c9a
  import { now } from 'kolibri.utils.serverClock';
  import CoreFullscreen from 'kolibri.coreVue.components.CoreFullscreen';
  import Hashi from 'hashi';

  const defaultContentHeight = '500px';
  const frameTopbarHeight = '37px';
  const pxStringAdd = (x, y) => parseInt(x, 10) + parseInt(y, 10) + 'px';

  export default {
    name: 'Html5AppRendererIndex',
    components: {
      CoreFullscreen,
    },
    data() {
      return {
        isInFullscreen: false,
      };
    },
    computed: {
<<<<<<< HEAD
=======
      ...mapGetters(['summaryTimeSpent']),
      name() {
        return nameSpace;
      },
>>>>>>> 10733c9a
      rooturl() {
        return urls.hashi();
      },
      iframeHeight() {
        return (this.options && this.options.height) || defaultContentHeight;
      },
      iframeWidth() {
        return (this.options && this.options.width) || 'auto';
      },
      contentRendererHeight() {
        return pxStringAdd(this.iframeHeight, frameTopbarHeight);
      },
      fullscreenText() {
        return this.isInFullscreen ? this.$tr('exitFullscreen') : this.$tr('enterFullscreen');
      },
      userData() {
        return {
          userId: this.userId,
          userFullName: this.userFullName,
          progress: this.progress,
          complete: this.progress >= 1,
          language: this.lang.id,
          timeSpent: this.timeSpent,
        };
      },
      containerStyle() {
        if (this.isInFullscreen) {
          return {
            position: 'absolute',
            top: frameTopbarHeight,
            bottom: 0,
          };
        }
        return { height: this.iframeHeight };
      },
    },
    watch: {
      userData(newValue) {
        if (newValue && this.hashi) {
          this.hashi.updateData({ userData: newValue });
        }
      },
    },
    mounted() {
      this.hashi = new Hashi({ iframe: this.$refs.iframe, now });
      this.hashi.onStateUpdate(data => {
        this.$emit('updateContentState', data);
      });
      this.hashi.initialize(
        (this.extraFields && this.extraFields.contentState) || {},
        this.userData,
        this.defaultFile.storage_url,
        this.defaultFile.checksum
      );
      this.$emit('startTracking');
      this.pollProgress();
    },
    beforeDestroy() {
      if (this.timeout) {
        clearTimeout(this.timeout);
      }
      this.$emit('stopTracking');
    },
    methods: {
      recordProgress() {
        const totalTime = this.summaryTimeSpent * 1000;
        const hashiProgress = this.hashi ? this.hashi.getProgress() : null;
        this.$emit(
          'updateProgress',
          hashiProgress === null ? Math.max(0, totalTime / 300000) : hashiProgress
        );
        this.pollProgress();
      },
      pollProgress() {
        this.timeout = setTimeout(() => {
          this.recordProgress();
        }, 15000);
      },
    },
    $trs: {
      exitFullscreen: 'Exit Fullscreen',
      enterFullscreen: 'View Fullscreen',
    },
  };

</script>


<style lang="scss" scoped>

  @import '~kolibri-design-system/lib/styles/definitions';

  .fullscreen-header {
    text-align: right;
  }

  .fs-icon {
    position: relative;
    top: 8px;
    width: 24px;
    height: 24px;
  }

  .html5-renderer {
    position: relative;
    text-align: center;
  }

  .iframe {
    width: 100%;
    height: 100%;
  }

  .iframe-container {
    @extend %momentum-scroll;

    width: 100%;
    overflow: visible;
  }

</style><|MERGE_RESOLUTION|>--- conflicted
+++ resolved
@@ -47,11 +47,8 @@
 
 <script>
 
-<<<<<<< HEAD
   import urls from 'kolibri.urls';
-=======
   import { mapGetters } from 'vuex';
->>>>>>> 10733c9a
   import { now } from 'kolibri.utils.serverClock';
   import CoreFullscreen from 'kolibri.coreVue.components.CoreFullscreen';
   import Hashi from 'hashi';
@@ -71,13 +68,7 @@
       };
     },
     computed: {
-<<<<<<< HEAD
-=======
       ...mapGetters(['summaryTimeSpent']),
-      name() {
-        return nameSpace;
-      },
->>>>>>> 10733c9a
       rooturl() {
         return urls.hashi();
       },
