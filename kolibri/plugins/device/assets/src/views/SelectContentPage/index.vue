<template>

  <div>
    <ContentWizardUiAlert
      v-if="wholePageError"
      :errorType="wholePageError"
    />

    <template v-else>
      <TaskProgress
        :show="!onDeviceInfoIsReady"
        type="DOWNLOADING_CHANNEL_CONTENTS"
        :showButtons="false"
        status="RUNNING"
      />

      <template v-if="onDeviceInfoIsReady">
        <section
          v-if="transferredChannel && onDeviceInfoIsReady"
          class="updates"
        >
          <NewChannelVersionBanner
            v-if="newVersionAvailable"
            class="banner"
            :version="availableVersions.source"
            @click="handleClickViewNewVersion"
          />
        </section>
        <ChannelContentsSummary
          :channel="transferredChannel"
          :channelOnDevice="channelOnDevice"
        />

        <UiAlert
          v-if="status !== ''"
          type="error"
          :dismissible="false"
        >
          {{ $tr('problemFetchingChannel') }}
        </UiAlert>

        <UiAlert
          v-if="contentTransferError"
          type="error"
          :dismissible="false"
        >
          {{ $tr('problemTransferringContents') }}
        </UiAlert>
        <ContentTreeViewer
          v-if="!newVersionAvailable"
          class="block-item"
          :class="{ small : windowIsSmall }"
          :style="{ borderBottomColor: $themeTokens.fineLine }"
        />
      </template>
    </template>
    <SelectionBottomBar
      v-if="!newVersionAvailable"
      objectType="resource"
      actionType="import"
      :resourceCounts="{count:transferResourceCount, fileSize:transferFileSize}"
      :disabled="disableBottomBar || newVersionAvailable"
      @clickconfirm="handleClickConfirm"
    />
  </div>

</template>


<script>

  import { mapState, mapActions, mapMutations, mapGetters } from 'vuex';
  import UiAlert from 'keen-ui/src/UiAlert';
  import isEmpty from 'lodash/isEmpty';
  import find from 'lodash/find';
  import responsiveWindowMixin from 'kolibri.coreVue.mixins.responsiveWindowMixin';
  import { TaskResource } from 'kolibri.resources';
  import TaskProgress from '../ManageContentPage/TaskProgress';
  import { ContentWizardErrors, TaskTypes, PageNames, taskIsClearable } from '../../constants';
  import SelectionBottomBar from '../ManageContentPage/SelectionBottomBar';
  import taskNotificationMixin from '../taskNotificationMixin';
  import { updateTreeViewTopic } from '../../modules/wizard/handlers';
  import { getChannelWithContentSizes } from '../../modules/wizard/apiChannelMetadata';
  import NewChannelVersionBanner from '../ManageContentPage/NewChannelVersionBanner';
  import ChannelContentsSummary from './ChannelContentsSummary';
  import ContentTreeViewer from './ContentTreeViewer';
  import ContentWizardUiAlert from './ContentWizardUiAlert';
  import { startImportTask } from './api';

  export default {
    name: 'SelectContentPage',
    metaInfo() {
      return {
        title: this.$tr('selectContent', { channelName: this.transferredChannel.name }),
      };
    },
    components: {
      ChannelContentsSummary,
      ContentTreeViewer,
      ContentWizardUiAlert,
      NewChannelVersionBanner,
      SelectionBottomBar,
      TaskProgress,
      UiAlert,
    },
    mixins: [responsiveWindowMixin, taskNotificationMixin],
    data() {
      return {
        contentTransferError: false,
        // need to store ID in component to make sure cancellation works properly
        // in beforeRouteLeave
        metadataDownloadTaskId: '',
        disableBottomBar: false,
      };
    },
    computed: {
      ...mapGetters('manageContent', ['channelIsInstalled']),
      ...mapState('manageContent', ['taskList']),
      ...mapGetters('manageContent/wizard', [
        'inLocalImportMode',
        'inPeerImportMode',
        'inRemoteImportMode',
      ]),
      ...mapState('manageContent/wizard', [
        'currentTopicNode',
        'selectedDrive',
        'selectedPeer',
        'status',
        'transferredChannel',
        'transferFileSize',
        'transferResourceCount',
      ]),
      channelId() {
        return this.$route.params.channel_id;
      },
      onDeviceInfoIsReady() {
        return !isEmpty(this.currentTopicNode);
      },
      metadataDownloadTask() {
        return find(this.taskList, ({ type, channel_id }) => {
          return (
            channel_id === this.channelId &&
            (type === TaskTypes.REMOTECHANNELIMPORT || type === TaskTypes.DISKCHANNELIMPORT)
          );
        });
      },
      // If this property is truthy, the entire UI is hidden and only the UiAlert is shown
      wholePageError() {
        // Show errors thrown during data fetching
        if (Object.values(ContentWizardErrors).includes(this.status)) {
          return this.status;
        }

        return undefined;
      },
      channelOnDevice() {
        return this.channelIsInstalled(this.transferredChannel.id) || {};
      },
      availableVersions() {
        return {
          source: this.transferredChannel.version,
          installed: this.channelOnDevice.version,
        };
      },
      newVersionAvailable() {
        return this.availableVersions.source > this.availableVersions.installed;
      },
    },
    watch: {
      // A REMOTE/DISKCHANNELIMPORT Task should be created inside the showAvailableChannels via
      // loadChannelMetadata function. When this component is mounted, it finds that Task
      // then waits until it completes to delete it automatically.
      metadataDownloadTask: {
        handler(val) {
          if (val) {
            this.metadataDownloadTaskId = val.id;
            if (taskIsClearable(val)) {
              TaskResource.deleteFinishedTask(val.id);
            }
          } else {
            this.metadataDownloadTaskId = '';
          }
        },
        immediate: true,
      },
      transferredChannel(val) {
        if (val.name) {
          this.setAppBarTitle(this.$tr('selectContent', { channelName: val.name }));
        }
      },
    },
    beforeRouteLeave(to, from, next) {
      this.cancelMetadataDownloadTask();
      this.$store.commit('manageContent/wizard/RESET_NODE_LISTS');
      next();
    },
    mounted() {
      let title;
      if (this.wholePageError) {
        title = this.$tr('pageLoadError');
      } else {
        // Set app bar labels based on what kind of import/export the user is engaged in.
        if (this.inRemoteImportMode) {
          if (this.$route.query.last === PageNames.MANAGE_CHANNEL) {
            title = this.transferredChannel.name;
          } else {
            title = this.$tr('kolibriStudioLabel');
          }
        } else if (this.inPeerImportMode) {
          title = this.$tr('importingFromPeer', {
            deviceName: this.selectedPeer.device_name,
            url: this.selectedPeer.base_url,
          });
        } else if (this.inLocalImportMode) {
          title = this.$tr('importingFromDrive', { driveName: this.selectedDrive.name });
        }

        if (title) {
          this.setAppBarTitle(title);
        }
      }
    },
    methods: {
      ...mapMutations('coreBase', {
        setAppBarTitle: 'SET_APP_BAR_TITLE',
      }),
      ...mapActions('manageContent', ['cancelTask']),
      cancelMetadataDownloadTask() {
        if (this.metadataDownloadTaskId) {
          return this.cancelTask(this.metadataDownloadTaskId);
        }
        return Promise.resolve();
      },
      handleClickConfirm() {
        let importSource;

        // Lots of extra validation in case there are mistakes in refactor
        if (this.inRemoteImportMode) {
          importSource = { type: 'studio' };
        } else if (this.inPeerImportMode) {
          if (!this.selectedPeer.base_url) {
            throw Error('Peer URL is not provided');
          }
          importSource = {
            type: 'peer',
            id: this.selectedPeer.id,
          };
        } else if (this.inLocalImportMode) {
          if (!this.selectedDrive.id) {
            throw Error('Drive ID is not provided');
          }
          importSource = {
            type: 'drive',
            driveId: this.selectedDrive.id,
          };
        } else {
          throw Error('Import source is not provided');
        }

        const { nodesForTransfer } = this.$store.state.manageContent.wizard;

        this.disableBottomBar = true;

        this.startImportTask({
          importSource,
          channelId: this.channelId,
          included: nodesForTransfer.included.map(x => x.id),
          excluded: nodesForTransfer.omitted.map(x => x.id),
          fileSize: this.transferFileSize,
          totalResources: this.transferResources,
        })
          .then(task => {
            this.disableBottomBar = false;
            this.notifyAndWatchTask(task);
          })
          .catch(() => {
            this.disableBottomBar = false;
            this.createTaskFailedSnackbar();
          });
      },
      startImportTask,
      handleClickViewNewVersion() {
        this.$router.push({
          name: PageNames.NEW_CHANNEL_VERSION_PAGE,
          query: { ...this.$route.query, last: PageNames.SELECT_CONTENT },
        });
      },
      // @public (used by taskNotificationMixin)
      onWatchedTaskFinished() {
        // After import task has finished, refresh so those nodes will be disabled
        updateTreeViewTopic(this.$store, this.currentTopicNode);
        // Clear out selections
        this.$store.commit('manageContent/wizard/RESET_NODE_LISTS');
        // Update channel metadata
        getChannelWithContentSizes(this.channelId).then(channel => {
          this.$store.commit('manageContent/wizard/UPDATE_TRANSFERRED_CHANNEL', {
            on_device_file_size: channel.on_device_file_size,
            on_device_resources: channel.on_device_resources,
          });
        });
      },
    },
    $trs: {
      pageLoadError: 'There was a problem loading this page…',
<<<<<<< HEAD
      problemFetchingChannel: 'There was a problem getting the list of resources from this channel',
      problemTransferringContents: 'There was a problem transferring the selected resources',
=======
      problemFetchingChannel: {
        message: 'There was a problem getting the contents of this channel',
        context:
          '\nThis string should actually say "There was a problem getting the list of resources from this channel"',
      },
      problemTransferringContents: {
        message: 'There was a problem transferring the selected contents',
        context:
          '\nThis string should actually say "There was a problem transferring the selected resources"',
      },
>>>>>>> 780cf800
      selectContent: "Select resources from '{channelName}'",
      kolibriStudioLabel: 'Kolibri Studio',
      importingFromDrive: `Importing from drive '{driveName}'`,
      importingFromPeer: `Importing from '{deviceName}' ({url})`,
    },
  };

</script>


<style lang="scss" scoped>

  .notifications {
    margin-top: 8px;
  }

  .updates {
    text-align: right;
  }

  .block-item {
    padding-top: 16px;
    padding-right: 24px;
    padding-bottom: 16px;
    padding-left: 24px;
    margin-top: 24px;
    margin-right: -24px;
    margin-left: -24px;
    border-bottom-style: solid;
    border-bottom-width: 1px;
  }

  .small .block-item {
    padding-right: 16px;
    padding-left: 16px;
    margin-right: -16px;
    margin-left: -16px;
  }

  .banner {
    margin-bottom: 24px;
  }

</style><|MERGE_RESOLUTION|>--- conflicted
+++ resolved
@@ -302,21 +302,8 @@
     },
     $trs: {
       pageLoadError: 'There was a problem loading this page…',
-<<<<<<< HEAD
       problemFetchingChannel: 'There was a problem getting the list of resources from this channel',
       problemTransferringContents: 'There was a problem transferring the selected resources',
-=======
-      problemFetchingChannel: {
-        message: 'There was a problem getting the contents of this channel',
-        context:
-          '\nThis string should actually say "There was a problem getting the list of resources from this channel"',
-      },
-      problemTransferringContents: {
-        message: 'There was a problem transferring the selected contents',
-        context:
-          '\nThis string should actually say "There was a problem transferring the selected resources"',
-      },
->>>>>>> 780cf800
       selectContent: "Select resources from '{channelName}'",
       kolibriStudioLabel: 'Kolibri Studio',
       importingFromDrive: `Importing from drive '{driveName}'`,
