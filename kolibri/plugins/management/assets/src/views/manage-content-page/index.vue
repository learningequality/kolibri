--- conflicted
+++ resolved
@@ -2,37 +2,6 @@
 
   <div>
 
-<<<<<<< HEAD
-    <component v-if="pageState.wizardState.shown" :is="wizardComponent"/>
-
-    <div v-if="tasksAreInQueue" class="main alert-bg">
-      <task-status
-        :type="pageState.taskList[0].type"
-        :status="pageState.taskList[0].status"
-        :percentage="pageState.taskList[0].percentage"
-        :id="pageState.taskList[0].id"
-      />
-    </div>
-
-    <div class="light-bg">
-      <div class="table-title">
-        <h1 class="page-title">{{$tr('title')}}</h1>
-        <div class="button-wrapper" v-if="!tasksAreInQueue">
-          <icon-button
-            :text="$tr('import')"
-            class="button"
-            @click="startImportWizard"
-            :primary="true">
-            <mat-svg category="content" name="add"/>
-          </icon-button>
-          <icon-button
-            :text="$tr('export')"
-            class="button"
-            :primary="true"
-            @click="startExportWizard">
-            <ion-svg name="ios-upload-outline"/>
-          </icon-button>
-=======
     <template v-if="isSuperuser">
       <component v-if="pageState.wizardState.shown" :is="wizardComponent"/>
 
@@ -64,7 +33,6 @@
               <ion-svg name="ios-upload-outline"/>
             </icon-button>
           </div>
->>>>>>> 693deebb
         </div>
         <hr>
         <p class="core-text-alert" v-if="!sortedChannels.length">{{$tr('noChannels')}}</p>
@@ -80,23 +48,11 @@
           </tbody>
         </table>
       </div>
-<<<<<<< HEAD
-      <hr>
-
-      <channels-grid v-if="channelList.length > 0" />
-
-      <p v-else class="core-text-alert">
-        {{ $tr('noChannels') }}
-      </p>
-
-    </div>
-=======
     </template>
     <template v-else>
       {{ $tr('notAdmin') }}
     </template>
 
->>>>>>> 693deebb
 
   </div>
 
@@ -126,7 +82,6 @@
       'wizard-import-network': require('./wizard-import-network'),
       'wizard-import-local': require('./wizard-import-local'),
       'wizard-export': require('./wizard-export'),
-      'channels-grid': require('./channels-grid'),
     },
     data: () => ({
       intervalId: undefined,
@@ -142,17 +97,12 @@
       }
     },
     computed: {
-<<<<<<< HEAD
-      tasksAreInQueue() {
-        return this.pageState.taskList.length > 0;
-=======
       sortedChannels() {
         return orderBy(
           this.channelList,
           [channel => channel.title.toUpperCase()],
           ['asc']
         );
->>>>>>> 693deebb
       },
       wizardComponent() {
         switch (this.pageState.wizardState.page) {
@@ -195,11 +145,18 @@
   // height of elements in toolbar,  based off of icon-button height
   $toolbar-height = 36px
 
+  .main
+    padding: 1em 2em
+    padding-bottom: 3em
+    margin-top: 2em
+    width: 100%
+    border-radius: 4px
+
   .light-bg
     background-color: $core-bg-light
 
-  /*.alert-bg
-    background-color: $core-bg-warning*/
+  .alert-bg
+    background-color: $core-bg-warning
 
   .table-title
     margin-top: 1em
@@ -234,6 +191,18 @@
   th
     text-align: inherit
 
+  .col-header
+    padding-bottom: (1.2 * $row-padding)
+    color: $core-text-annotation
+    font-weight: normal
+    font-size: 80%
+
+  .col-channel
+    width: 90%
+
+  .col-export
+    width: 10%
+
   .table-cell
     font-weight: normal // compensates for <th> cells
     padding-bottom: $row-padding
