--- conflicted
+++ resolved
@@ -20,53 +20,6 @@
         <user-create-modal></user-create-modal>
       </div>
 
-<<<<<<< HEAD
-  <hr>
-
-  <table class="roster">
-
-    <!-- Table Headers -->
-    <thead>
-      <tr>
-        <th>Student Name</th>
-        <th>Username</th>
-        <th>Edit</th>
-      </tr>
-    </thead>
-
-    <!-- Table body -->
-    <tbody>
-      <tr v-for="learner in getUsers">
-        <!-- Student Name field -->
-        <td>
-          {{learner.first_name}} {{learner.last_name}}
-          <!-- {{learner.roles.length ? learner.roles[0].kind : "learner" }} -->
-        </td>
-
-        <!-- Username field -->
-        <td>
-          {{learner.username}}
-        </td>
-
-        <!-- Edit field -->
-        <td>
-          <user-edit-modal
-            :userid="learner.id"
-            :roles="learner.roles"
-            :username="learner.username"
-            :firstname="learner.first_name"
-            :lastname="learner.last_name">
-          </user-edit-modal>
-        </td>
-
-        <!-- <button @click="deleteUser(learner.id)">Delete</button> -->
-      </tr>
-    </tbody>
-
-  </table>
-
-  
-=======
     </div>
 
 
@@ -117,7 +70,6 @@
     </table>
 
   </div>
->>>>>>> 2ef2ca43
 
 </template>
 
