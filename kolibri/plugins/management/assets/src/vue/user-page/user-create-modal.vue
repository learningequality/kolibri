--- conflicted
+++ resolved
@@ -45,13 +45,8 @@
         <icon-button
           class="create-btn"
           text="Create Account"
-<<<<<<< HEAD
-          @click="createNewUser">
-        </icon-button>
-=======
-          @keydown.enter.stop
-          @click="createNewUser"/>
->>>>>>> 7da42748
+          @click="createNewUser"
+        />
       </section>
     </div>
   </core-modal>
