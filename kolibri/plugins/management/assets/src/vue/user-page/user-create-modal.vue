--- conflicted
+++ resolved
@@ -1,13 +1,7 @@
 <template>
 
-<<<<<<< HEAD
   <modal :error="errorMessage ? true : false" @open.stop="clear" title="Add New Account">
-=======
-  <modal :has-error="errorMessage ? true : false" @open="clear" title="Add New Account">
->>>>>>> 645242a9
-
     <div @keydown.enter="createNewUser">
-
       <!-- Fields for the user to fill out -->
       <section class="user-fields">
         <div class="user-field">
@@ -41,15 +35,10 @@
 
       <!-- Button Options at footer of modal -->
       <section class="footer">
-<<<<<<< HEAD
         <p class="error-message" v-if="errorMessage">{{errorMessage}}</p>
         <button class="create-btn" type="button" @keydown.enter.stop @click="createNewUser">
           Create Account
         </button>
-=======
-        <p class="error-message" v-if="errorMessage" aria-live="polite">{{errorMessage}}</p>
-        <button class="create-btn" type="button" @click="createNewUser">Create Account</button>
->>>>>>> 645242a9
       </section>
     </div>
   </modal>
