<template>

<<<<<<< HEAD
  <div>
    <modal @open="clear" title="Edit Account Info" :has-error="error_message ? true : false">
      <!-- User Edit Normal -->
      <div @keydown.enter="editUser">
        <template v-if="!usr_delete && !pw_reset">

          <name :namemodel.sync="fullName_new"></name>

          <username :usernamemodel.sync="username_new"></username>

          <role :rolemodel.sync="role_new"></role>

          <div class="advanced-options">
            <button @click="pw_reset=!pw_reset"> Reset Password </button>
            <button @click="usr_delete=!usr_delete"> Delete User</button>
          </div>

          <hr class="end-modal">

        </template>

        <!-- Password Reset Mode -->
        <template v-if="pw_reset" >

          <field-wrapper>
            Username: <b>{{username_new}}</b>
          </field-wrapper>

          <password-and-confirm
            :passwordmodel.sync="password_new"
            :confirmpasswordmodel.sync="password_new_confirm">
          </password-and-confirm>
        </template>

        <!-- User Delete Mode -->
        <template v-if="usr_delete">
          <div class="user-field">
            <p>Are you sure you want to delete <b>{{username_new}}</b>?</p>
          </div>
        </template>


        <!-- Error Messages -->
        <p class="error" v-if="error_message" aria-live="polite"> {{error_message}} </p>
        <p class="confirm" v-if="confirmation_message"> {{confirmation_message}} </p>

        <section class="button-section" @keydown.enter.stop>
          <button v-if="!usr_delete && !pw_reset" @click="close">
              {{$tr('cancel')}}
          </button>

          <button v-if="usr_delete" @click="clear">
              {{$tr('no')}}
          </button>

          <button v-if="pw_reset" @click="clear">
              {{$tr('back')}}
          </button>

          <button class="filled" v-if="!usr_delete && !pw_reset" @click="editUser">
            {{$tr('confirm')}}
          </button>

          <button class="filled" v-if="pw_reset" @click="changePassword">
            {{$tr('save')}}
          </button>

          <button class="filled" v-if="usr_delete" @click="delete">
            {{$tr('yes')}}
          </button>
        </section>
      </div>
    </modal>
  </div>
=======
  <core-modal
    title="Edit Account Info"
    :has-error="error_message ? true : false"
    @open="clear"
    @submit="editUser"
  >
    <!-- User Edit Normal -->
    <div>
      <template v-if="!usr_delete && !pw_reset">

        <div class="user-field">
          <label for="fullname">Full Name</label>:
          <input type="text" class="edit-form edit-fullname" aria-label="fullname" id="fullname" v-model="fullName_new">
        </div>

        <div class="user-field">
          <label for="username">Username</label>:
          <input type="text" class="edit-form edit-username" aria-label="username" id="username" v-model="username_new">
        </div>

        <div class="user-field">
          <label for="user-role"><span class="visuallyhidden">User Role</span></label>
          <select v-model="role_new" id="user-role">
            <option :selected="role_new == learner" v-if="role_new" value="learner"> Learner </option>
            <option :selected="role_new == admin" value="admin"> Admin </option>
          </select>
        </div>

        <div class="advanced-options">
          <button @click="pw_reset=!pw_reset"> Reset Password </button>
          <button @click="usr_delete=!usr_delete"> Delete User</button>
        </div>

        <hr class="end-modal">

      </template>

      <!-- Password Reset Mode -->
      <template v-if="pw_reset" >
        <p>Username: <b>{{username_new}}</b></p>
        <div class="user-field">
          <label for="password">Enter new password</label>:
          <input type="password" class="edit-form" id="password" required v-model="password_new">
        </div>

        <div class="user-field">
          <label for="password-confirm">Confirm new password</label>:
          <input type="password" class="edit-form" id="password-confirm" required v-model="password_new_confirm">
        </div>
      </template>

      <!-- User Delete Mode -->
      <template v-if="usr_delete">
        <div class="user-field">
          <p>Are you sure you want to delete <b>{{username_new}}</b>?</p>
        </div>
      </template>


      <!-- Error Messages -->
      <p class="error" v-if="error_message" aria-live="polite"> {{error_message}} </p>
      <p class="confirm" v-if="confirmation_message"> {{confirmation_message}} </p>

      <!-- Button Section TODO: cleaunup -->
      <section @keydown.enter.stop>
        <button v-if="!usr_delete && !pw_reset" class="undo-btn" type="button" @click="close">
          Cancel
        </button>

        <button v-else class="undo-btn" type="button" @click="clear">
          <!-- For reset option -->
          <template v-if="pw_reset"> Back </template>
          <!-- For delete option -->
          <template v-if="usr_delete"> No </template>
        </button>

        <button v-if="!usr_delete && !pw_reset" class="confirm-btn" type="button" @click="editUser">
          Confirm
        </button>

        <button v-if="pw_reset" class="confirm-btn" type="button" @click="changePassword">
          Save
        </button>

        <button v-if="usr_delete" class="confirm-btn" type="button" @click="delete">
          Yes
        </button>
      </section>
    </div>
  </core-modal>
>>>>>>> 49afff58

</template>


<script>

  const actions = require('../../actions');
  const coreActions = require('kolibri').coreActions;
  const UserKinds = require('kolibri').constants.UserKinds;

  module.exports = {
<<<<<<< HEAD
    $trNameSpace: 'management',
    $trs: {
      back: 'Back',
      cancel: 'Cancel',
      close: 'Close',
      confirm: 'Confirm',
      save: 'Save',
      yes: 'Yes',
      no: 'No',
    },
    components: {
      'modal': require('../modal'),
      'name': require('../user-input/name'),
      'username': require('../user-input/username'),
      'role': require('../user-input/role'),
      'password-and-confirm': require('../user-input/password-and-confirm'),
      'field-wrapper': require('../user-input/field-wrapper'),
    },
    props: {
      userid: {
        type: Number,
        required: true,
      },
      username: {
        type: String,
        required: true,
      },
      fullname: {
        type: String,
        required: true,
      },
      roles: {
        type: Array,
        required: true,
      },
    },
=======
    components: {},
    props: [
      'userid', 'username', 'fullname', 'roles', // TODO - validation
    ],
>>>>>>> 49afff58
    data() {
      return {
        username_new: this.username,
        password_new: '',
        password_new_confirm: '',
        fullName_new: this.fullname,
        role_new: this.roles.length ? this.roles[0].kind : 'learner',
        usr_delete: false,
        pw_reset: false,
        error_message: '',
        confirmation_message: '',
      };
    },
    methods: {
      editUser() {
        const payload = {
          username: this.username_new,
          full_name: this.fullName_new,
          facility: this.facility,
        };
        this.updateUser(this.userid, payload, this.role_new);
        // if logged in admin updates role to learner, redirect to learn page
        if (Number(this.userid) === this.session_user_id) {
          if (this.role_new === UserKinds.LEARNER.toLowerCase()) {
            window.location.href = window.location.origin;
          }
        }

        // close the modal after successful submission
        this.close();
      },
      delete() {
        // if logged in admin deleted their own account, log them out
        if (this.userid === this.session_user_id) {
          this.logout(this.Kolibri);
        }
        this.deleteUser(this.userid);

        this.close();
      },
      changePassword() {
        // checks to make sure there's a new password
        if (this.password_new) {
          this.clearErrorMessage();
          this.clearConfirmationMessage();

          // make sure passwords match
          if (this.password_new === this.password_new_confirm) {
            const payload = {
              username: this.username_new,
              full_name: this.fullName_new,
              facility: this.facility,
              password: this.password_new,
            };
            this.updateUser(this.userid, payload, this.role_new);
            this.confirmation_message = 'Password change successful.';

          // passwords don't match
          } else {
            this.error_message = 'Passwords must match.';
          }

        // if user didn't populate the password fields
        } else {
          this.error_message = 'Please enter a new password.';
        }
      },
      clear() {
        this.$data = this.$options.data();
      },
      close() {
        this.$emit('close');
        this.$broadcast('close');
      },
      clearErrorMessage() {
        this.error_message = '';
      },
      clearConfirmationMessage() {
        this.confirmation_message = '';
      },
    },
    vuex: {
      actions: {
        logout: coreActions.kolibriLogout,
        updateUser: actions.updateUser,
        deleteUser: actions.deleteUser,
      },
      getters: {
        session_user_id: state => state.core.session.user_id,
      },
    },
  };

</script>


<style lang="stylus" scoped>

  @require '~core-theme.styl'

  .title
    display: inline

  .button-section
    button
      width: 48%

  .confirm-btn
    float: right

  .cancel-btn
    float:left

  .delete-btn
    width: 100%

  .open-btn
    background-color: $core-bg-light

  .header
    text-align: center

  .advanced-options
    padding-bottom: 5%
    button
      display: block
      border: none

  p
    word-break: keep-all

  .error
    color: red
  .confirm
    color: green

</style><|MERGE_RESOLUTION|>--- conflicted
+++ resolved
@@ -1,8 +1,7 @@
 <template>
 
-<<<<<<< HEAD
   <div>
-    <modal @open="clear" title="Edit Account Info" :has-error="error_message ? true : false">
+    <core-modal @open="clear" title="Edit Account Info" :has-error="error_message ? true : false">
       <!-- User Edit Normal -->
       <div @keydown.enter="editUser">
         <template v-if="!usr_delete && !pw_reset">
@@ -73,100 +72,8 @@
           </button>
         </section>
       </div>
-    </modal>
+    </core-modal>
   </div>
-=======
-  <core-modal
-    title="Edit Account Info"
-    :has-error="error_message ? true : false"
-    @open="clear"
-    @submit="editUser"
-  >
-    <!-- User Edit Normal -->
-    <div>
-      <template v-if="!usr_delete && !pw_reset">
-
-        <div class="user-field">
-          <label for="fullname">Full Name</label>:
-          <input type="text" class="edit-form edit-fullname" aria-label="fullname" id="fullname" v-model="fullName_new">
-        </div>
-
-        <div class="user-field">
-          <label for="username">Username</label>:
-          <input type="text" class="edit-form edit-username" aria-label="username" id="username" v-model="username_new">
-        </div>
-
-        <div class="user-field">
-          <label for="user-role"><span class="visuallyhidden">User Role</span></label>
-          <select v-model="role_new" id="user-role">
-            <option :selected="role_new == learner" v-if="role_new" value="learner"> Learner </option>
-            <option :selected="role_new == admin" value="admin"> Admin </option>
-          </select>
-        </div>
-
-        <div class="advanced-options">
-          <button @click="pw_reset=!pw_reset"> Reset Password </button>
-          <button @click="usr_delete=!usr_delete"> Delete User</button>
-        </div>
-
-        <hr class="end-modal">
-
-      </template>
-
-      <!-- Password Reset Mode -->
-      <template v-if="pw_reset" >
-        <p>Username: <b>{{username_new}}</b></p>
-        <div class="user-field">
-          <label for="password">Enter new password</label>:
-          <input type="password" class="edit-form" id="password" required v-model="password_new">
-        </div>
-
-        <div class="user-field">
-          <label for="password-confirm">Confirm new password</label>:
-          <input type="password" class="edit-form" id="password-confirm" required v-model="password_new_confirm">
-        </div>
-      </template>
-
-      <!-- User Delete Mode -->
-      <template v-if="usr_delete">
-        <div class="user-field">
-          <p>Are you sure you want to delete <b>{{username_new}}</b>?</p>
-        </div>
-      </template>
-
-
-      <!-- Error Messages -->
-      <p class="error" v-if="error_message" aria-live="polite"> {{error_message}} </p>
-      <p class="confirm" v-if="confirmation_message"> {{confirmation_message}} </p>
-
-      <!-- Button Section TODO: cleaunup -->
-      <section @keydown.enter.stop>
-        <button v-if="!usr_delete && !pw_reset" class="undo-btn" type="button" @click="close">
-          Cancel
-        </button>
-
-        <button v-else class="undo-btn" type="button" @click="clear">
-          <!-- For reset option -->
-          <template v-if="pw_reset"> Back </template>
-          <!-- For delete option -->
-          <template v-if="usr_delete"> No </template>
-        </button>
-
-        <button v-if="!usr_delete && !pw_reset" class="confirm-btn" type="button" @click="editUser">
-          Confirm
-        </button>
-
-        <button v-if="pw_reset" class="confirm-btn" type="button" @click="changePassword">
-          Save
-        </button>
-
-        <button v-if="usr_delete" class="confirm-btn" type="button" @click="delete">
-          Yes
-        </button>
-      </section>
-    </div>
-  </core-modal>
->>>>>>> 49afff58
 
 </template>
 
@@ -178,7 +85,6 @@
   const UserKinds = require('kolibri').constants.UserKinds;
 
   module.exports = {
-<<<<<<< HEAD
     $trNameSpace: 'management',
     $trs: {
       back: 'Back',
@@ -215,12 +121,6 @@
         required: true,
       },
     },
-=======
-    components: {},
-    props: [
-      'userid', 'username', 'fullname', 'roles', // TODO - validation
-    ],
->>>>>>> 49afff58
     data() {
       return {
         username_new: this.username,
