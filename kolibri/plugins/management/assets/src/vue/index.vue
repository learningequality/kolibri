--- conflicted
+++ resolved
@@ -2,17 +2,9 @@
 
   <core-base>
     <main-nav slot="nav"></main-nav>
-<<<<<<< HEAD
-<!-- // disable log downloading until we track down some issues -->
     <div v-if="isAdminOrSuperuser" slot="above">
       <top-nav></top-nav>
     </div>
-
-=======
-    <div v-if="isAdminOrSuperuser" slot="above">
-      <top-nav></top-nav>
-    </div>
->>>>>>> b1a21414
     <component v-if="isAdminOrSuperuser" slot="content" :is="currentPage" class="page"></component>
     <div v-else slot="content" class="login-message">
       <h1>Did you forget to log in?</h1>
