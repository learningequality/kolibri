--- conflicted
+++ resolved
@@ -131,13 +131,10 @@
       };
     },
     computed: {
-<<<<<<< HEAD
+
       ...mapState('classManagement', ['modalShown', 'classes']),
-      ...mapGetters(['userIsMultiFacilityAdmin', 'facilityPageLinks']),
-=======
-      ...mapState('classManagement', ['modalShown', 'classes', 'dataLoading']),
       ...mapGetters(['facilityPageLinks']),
->>>>>>> cc81ca24
+
       Modals: () => Modals,
       tableHeaders() {
         return [
