<template>

  <form>

    <PaginatedListContainer
      :items="usersNotInClass"
      :filterPlaceholder="$tr('searchForUser')"
    >
      <template #default="{ items, filterInput }">
        <UserTable
          v-model="selectedUsers"
          :users="items"
          :selectable="true"
          :disabled="disabled"
          :emptyMessage="emptyMessageForItems(items, filterInput)"
        />
      </template>
    </PaginatedListContainer>
    <SelectionBottomBar
      :count="selectedUsers.length"
      :disabled="disabled || selectedUsers.length === 0"
      :type="pageType"
      @click-confirm="$emit('submit', selectedUsers)"
    />

  </form>

</template>


<script>

  import differenceWith from 'lodash/differenceWith';
  import responsiveWindowMixin from 'kolibri.coreVue.mixins.responsiveWindowMixin';
  import commonCoreStrings from 'kolibri.coreVue.mixins.commonCoreStrings';
  import PaginatedListContainer from 'kolibri.coreVue.components.PaginatedListContainer';
<<<<<<< HEAD
  import { userMatchesFilter, filterAndSortUsers } from '../userSearchUtils';
  import SelectionBottomBar from './SelectionBottomBar';
=======
>>>>>>> 10733c9a
  import UserTable from './UserTable';

  export default {
    name: 'ClassEnrollForm',
    components: {
      SelectionBottomBar,
      PaginatedListContainer,
      UserTable,
    },
    mixins: [commonCoreStrings, responsiveWindowMixin],
    props: {
      facilityUsers: {
        type: Array,
        required: true,
      },
      classUsers: {
        type: Array,
        required: true,
      },
      pageType: {
        type: String,
        required: true,
      },
      disabled: {
        type: Boolean,
        default: false,
      },
    },
    data() {
      return {
        selectedUsers: [],
      };
    },
    computed: {
      usersNotInClass() {
        return differenceWith(this.facilityUsers, this.classUsers, (a, b) => a.id === b.id);
      },
    },
    methods: {
      emptyMessageForItems(items, filterInput) {
        if (this.facilityUsers.length === 0) {
          return this.coreString('noUsersExistLabel');
        }
        if (this.usersNotInClass.length === 0) {
          return this.$tr('allUsersAlready');
        }
        if (items.length === 0 && filterInput !== '') {
          return this.$tr('noUsersMatch', { filterText: filterInput });
        }

        return '';
      },
    },
    $trs: {
      searchForUser: 'Search for a user',
      // TODO clarify empty state messages after string freeze
      noUsersMatch: 'No users match the filter: "{filterText}"',
      allUsersAlready: 'All users are already enrolled in this class',
    },
  };

</script>


<style lang="scss" scoped>

  .footer {
    display: flex;
    justify-content: flex-end;
  }

</style><|MERGE_RESOLUTION|>--- conflicted
+++ resolved
@@ -34,11 +34,7 @@
   import responsiveWindowMixin from 'kolibri.coreVue.mixins.responsiveWindowMixin';
   import commonCoreStrings from 'kolibri.coreVue.mixins.commonCoreStrings';
   import PaginatedListContainer from 'kolibri.coreVue.components.PaginatedListContainer';
-<<<<<<< HEAD
-  import { userMatchesFilter, filterAndSortUsers } from '../userSearchUtils';
   import SelectionBottomBar from './SelectionBottomBar';
-=======
->>>>>>> 10733c9a
   import UserTable from './UserTable';
 
   export default {
