<template>

  <form>

    <PaginatedListContainer
      :items="usersNotInClass"
      :filterFunction="filterUsers"
      :filterPlaceholder="$tr('searchForUser')"
    >
      <template v-slot:default="{ items, filterInput }">
        <UserTable
          v-model="selectedUsers"
          :users="items"
          :selectable="true"
          :disabled="disabled"
          :emptyMessage="emptyMessageForItems(items, filterInput)"
        />
      </template>
    </PaginatedListContainer>
<<<<<<< HEAD
    <SelectionBottomBar
      :count="selectedUsers.length"
      :type="pageType"
      @click-confirm="$emit('submit', selectedUsers)"
    />
=======

    <div class="footer">
      <KButton
        :text="coreString('confirmAction')"
        :primary="true"
        type="submit"
        :disabled="disabled || selectedUsers.length === 0"
      />
    </div>

>>>>>>> 062a3987
  </form>

</template>


<script>

  import differenceWith from 'lodash/differenceWith';
  import responsiveWindowMixin from 'kolibri.coreVue.mixins.responsiveWindowMixin';
  import commonCoreStrings from 'kolibri.coreVue.mixins.commonCoreStrings';
  import PaginatedListContainer from 'kolibri.coreVue.components.PaginatedListContainer';
  import { userMatchesFilter, filterAndSortUsers } from '../userSearchUtils';
  import SelectionBottomBar from './SelectionBottomBar';
  import UserTable from './UserTable';

  export default {
    name: 'ClassEnrollForm',
    components: {
      SelectionBottomBar,
      PaginatedListContainer,
      UserTable,
    },
    mixins: [commonCoreStrings, responsiveWindowMixin],
    props: {
      facilityUsers: {
        type: Array,
        required: true,
      },
      classUsers: {
        type: Array,
        required: true,
      },
<<<<<<< HEAD
      pageType: {
        type: String,
        required: true,
=======
      disabled: {
        type: Boolean,
        default: false,
>>>>>>> 062a3987
      },
    },
    data() {
      return {
        selectedUsers: [],
      };
    },
    computed: {
      usersNotInClass() {
        return differenceWith(this.facilityUsers, this.classUsers, (a, b) => a.id === b.id);
      },
    },
    methods: {
      filterUsers(users, filterText) {
        return filterAndSortUsers(users, user => userMatchesFilter(user, filterText));
      },
      emptyMessageForItems(items, filterInput) {
        if (this.facilityUsers.length === 0) {
          return this.coreString('noUsersExistLabel');
        }
        if (this.usersNotInClass.length === 0) {
          return this.$tr('allUsersAlready');
        }
        if (items.length === 0 && filterInput !== '') {
          return this.$tr('noUsersMatch', { filterText: filterInput });
        }

        return '';
      },
    },
    $trs: {
      searchForUser: 'Search for a user',
      // TODO clarify empty state messages after string freeze
      noUsersMatch: 'No users match the filter: "{filterText}"',
      allUsersAlready: 'All users are already enrolled in this class',
    },
  };

</script>


<style lang="scss" scoped>

  .footer {
    display: flex;
    justify-content: flex-end;
  }

</style><|MERGE_RESOLUTION|>--- conflicted
+++ resolved
@@ -17,13 +17,6 @@
         />
       </template>
     </PaginatedListContainer>
-<<<<<<< HEAD
-    <SelectionBottomBar
-      :count="selectedUsers.length"
-      :type="pageType"
-      @click-confirm="$emit('submit', selectedUsers)"
-    />
-=======
 
     <div class="footer">
       <KButton
@@ -34,7 +27,6 @@
       />
     </div>
 
->>>>>>> 062a3987
   </form>
 
 </template>
@@ -47,13 +39,11 @@
   import commonCoreStrings from 'kolibri.coreVue.mixins.commonCoreStrings';
   import PaginatedListContainer from 'kolibri.coreVue.components.PaginatedListContainer';
   import { userMatchesFilter, filterAndSortUsers } from '../userSearchUtils';
-  import SelectionBottomBar from './SelectionBottomBar';
   import UserTable from './UserTable';
 
   export default {
     name: 'ClassEnrollForm',
     components: {
-      SelectionBottomBar,
       PaginatedListContainer,
       UserTable,
     },
@@ -67,15 +57,9 @@
         type: Array,
         required: true,
       },
-<<<<<<< HEAD
-      pageType: {
-        type: String,
-        required: true,
-=======
       disabled: {
         type: Boolean,
         default: false,
->>>>>>> 062a3987
       },
     },
     data() {
