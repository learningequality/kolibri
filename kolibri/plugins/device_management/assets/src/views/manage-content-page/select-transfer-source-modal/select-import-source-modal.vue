<template>

  <k-modal
    :title="$tr('selectLocalRemoteSourceTitle')"
    size="small"
    :submitText="$tr('continue')"
    :cancelText="$tr('cancel')"
    :submitDisabled="formIsDisabled"
    @submit="goForward"
    @cancel="resetContentWizardState"
  >
    <div>
      <k-radio-button
        :label="$tr('network')"
        v-model="source"
        value="network"
        :disabled="formIsDisabled || kolibriStudioIsOffline"
        :autofocus="!kolibriStudioIsOffline"
      />
      <k-radio-button
        :label="$tr('localDrives')"
        v-model="source"
        value="local"
        :disabled="formIsDisabled"
      />
    </div>
  </k-modal>

</template>


<script>

  import { mapActions } from 'vuex';
  import kRadioButton from 'kolibri.coreVue.components.kRadioButton';
  import { RemoteChannelResource } from 'kolibri.resources';
  import kModal from 'kolibri.coreVue.components.kModal';
  import { ContentSources } from '../../../constants';

  const { LOCAL_DRIVE, KOLIBRI_STUDIO } = ContentSources;

  export default {
    name: 'selectImportSourceModal',
    components: {
      kRadioButton,
      kModal,
    },
    data() {
      return {
        source: KOLIBRI_STUDIO,
        formIsDisabled: true,
        kolibriStudioIsOffline: false,
      };
    },
    created() {
      RemoteChannelResource.getKolibriStudioStatus().then(({ entity }) => {
        if (entity.status === 'offline') {
          this.source = LOCAL_DRIVE;
          this.kolibriStudioIsOffline = true;
        }
        this.formIsDisabled = false;
      });
    },
    $trs: {
      cancel: 'Cancel',
      continue: 'Continue',
      network: 'Kolibri Studio',
      localDrives: 'Attached drive or memory card',
      selectLocalRemoteSourceTitle: 'Import from',
    },
    methods: {
      ...mapActions(['goForwardFromSelectImportSourceModal', 'resetContentWizardState']),
      goForward() {
        if (!this.formIsDisabled) {
          this.goForwardFromSelectImportSourceModal(this.source);
        }
      },
    },
  };

</script>


<<<<<<< HEAD
<style lang="stylus" scoped></style>
=======
<style lang="scss" scoped>

  .options {
    margin: 2em 0;
  }

</style>
>>>>>>> 0aa7daba
<|MERGE_RESOLUTION|>--- conflicted
+++ resolved
@@ -81,14 +81,4 @@
 </script>
 
 
-<<<<<<< HEAD
-<style lang="stylus" scoped></style>
-=======
-<style lang="scss" scoped>
-
-  .options {
-    margin: 2em 0;
-  }
-
-</style>
->>>>>>> 0aa7daba
+<style lang="scss" scoped></style>