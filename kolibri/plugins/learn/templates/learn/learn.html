{% extends "kolibri/base.html" %}
{% load learn_tags %}

{% block content %}
  <script>
    {{kolibri}}.resources.ContentNodeResource.setChannel("{{ channel_id }}");
    var root_node = JSON.parse("{{ rootnode|escapejs }}");
    var root_node_pk = String(root_node.pk);
    var model = {{kolibri}}.resources.ContentNodeResource.createModel(root_node);
    model.synced = true;
    var collection = {{kolibri}}.resources.ContentNodeResource.getCollection({parent: root_node_pk}, JSON.parse("{{ nodes|escapejs }}"));
    collection.synced = true;

    // Get list of channels.
    var channels = JSON.parse("{{ channels | escapejs }}");
<<<<<<< HEAD
    var defaultChannelId = "7199dde6-95db-4ee4-ab39-2222d5af1e51"; // TODO: API also fetches user-selected default channel.
    var currentChannelId = defaultChannelId;
    var root_pk = getChannelRootPk(channels, currentChannelId);
    function getChannelRootPk(channels, channelId) {
      for (channel in channels) {
        if (channels[channel].id == channelId) {
          return channels[channel].root_pk;
        }
      }
    }
    // {{kolibri}}.resources.ChannelResource.;
=======
    // Create model for channels.
    var channelModel = {{kolibri}}.resources.ContentNodeResource.createModel(channels);
    channelModel.synced = true;
    var currentChannelId = channels[0].id; // TODO: API also fetches user-selected default channel or last visited via cookie.
>>>>>>> cb52473c
  </script>
  {% learn_async_assets %}
  {% learn_assets %}
{% endblock %}<|MERGE_RESOLUTION|>--- conflicted
+++ resolved
@@ -13,24 +13,10 @@
 
     // Get list of channels.
     var channels = JSON.parse("{{ channels | escapejs }}");
-<<<<<<< HEAD
-    var defaultChannelId = "7199dde6-95db-4ee4-ab39-2222d5af1e51"; // TODO: API also fetches user-selected default channel.
-    var currentChannelId = defaultChannelId;
-    var root_pk = getChannelRootPk(channels, currentChannelId);
-    function getChannelRootPk(channels, channelId) {
-      for (channel in channels) {
-        if (channels[channel].id == channelId) {
-          return channels[channel].root_pk;
-        }
-      }
-    }
-    // {{kolibri}}.resources.ChannelResource.;
-=======
     // Create model for channels.
     var channelModel = {{kolibri}}.resources.ContentNodeResource.createModel(channels);
     channelModel.synced = true;
     var currentChannelId = channels[0].id; // TODO: API also fetches user-selected default channel or last visited via cookie.
->>>>>>> cb52473c
   </script>
   {% learn_async_assets %}
   {% learn_assets %}
