--- conflicted
+++ resolved
@@ -13,13 +13,9 @@
         <span id="little-arrow">←</span> Learn
       </a>
       <content-icon
-<<<<<<< HEAD
         slot="icon"
-=======
-        slot='icon'
         :ispageicon="true"
         :size="25"
->>>>>>> 6bf37ade
         :kind="kind"
         :progress="progress">
       </content-icon>
