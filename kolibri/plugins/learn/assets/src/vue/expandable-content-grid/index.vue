--- conflicted
+++ resolved
@@ -12,28 +12,16 @@
       </content-card>
     </card-grid>
 
-<<<<<<< HEAD
-  <div class="button-wrapper" v-if="contents.length > nCollapsed">
-    <button class="disclosure-button" @click="toggle()" v-if="expanded">
-      <svg src="show-less.svg"></svg>
-      Show Less
-    </button>
-    <button class="disclosure-button" @click="toggle()" v-else>
-      <svg src="show-more.svg"></svg>
-      Show More
-    </button>
-=======
-    <div class='button-wrapper' v-if="contents.length > nCollapsed">
-      <button class='disclosure-button' @click='toggle()' v-if='expanded'>
+    <div class="button-wrapper" v-if="contents.length > nCollapsed">
+      <button class="disclosure-button" @click="toggle()" v-if="expanded">
         <svg src="show-less.svg"></svg>
         Show Less
       </button>
-      <button class='disclosure-button' @click='toggle()' v-else>
+      <button class="disclosure-button" @click="toggle()" v-else>
         <svg src="show-more.svg"></svg>
         Show More
       </button>
     </div>
->>>>>>> fe3d2170
   </div>
 
 </template>
