--- conflicted
+++ resolved
@@ -2,14 +2,7 @@
 
   <div>
     <page-header title="Learn">
-<<<<<<< HEAD
-      <svg slot="icon" role="presentation" fill="#996189" height="24" viewbox="0 0 24 24" width="24" xmlns="http://www.w3.org/2000/svg">
-        <path d="M10 20v-6h4v6h5v-8h3L12 3 2 12h3v8z"></path>
-        <path d="M0 0h24v24H0z" fill="none"></path>
-      </svg>
-=======
       <svg slot="icon" src="../icons/learn.svg"></svg>
->>>>>>> 703f0566
     </page-header>
     <expandable-content-grid :contents="recommendations"></expandable-content-grid>
   </div>
