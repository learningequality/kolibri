<template>

  <a href="{{linkhref}}">
    <div class="topic-card-container">
      <div class="thumbnail">
        <div class="topic-card-folder"></div>
      </div>
      <div class="title">
        {{ title }}
      </div>
    </div>
  </a>

</template>


<script>

  module.exports = {
    props: [
      'title',
      'linkhref',
      'ntotal',
      'ncomplete',
    ],
  };

</script>


<style lang="stylus" scoped>

  @require '~core-theme.styl'

  .topic-card-container
    display: block
<<<<<<< HEAD
    width: 200px
=======
    width: 210px
>>>>>>> d8cee3a2
    height: 11rem
    border-radius: 4px
    background-color: $core-bg-light

  .thumbnail
<<<<<<< HEAD
    width: 200px
=======
    width: 210px
>>>>>>> d8cee3a2
    height: 7.6rem
    text-align: center
    border-radius: 4px 4px 0 0
    background: #E6E6E6 // New Color that we might add to core-theme.styl

  .thumbnail:before
    content: ''
    display: inline-block
    vertical-align: middle
    height: 100%

  .topic-card-folder
    width: 70px
    height: 55px
    vertical-align: middle
    display: inline-block
    background-color: $core-action-normal

  .title
<<<<<<< HEAD
    max-width: 200px
    max-height: 2.4rem
    margin: 0.4rem
    overflow: hidden
    line-height: 1.2rem
=======
    max-width:210px
>>>>>>> d8cee3a2
    font-size: 0.9rem
    font-weight: 700
    color: $core-text-default

</style><|MERGE_RESOLUTION|>--- conflicted
+++ resolved
@@ -34,21 +34,13 @@
 
   .topic-card-container
     display: block
-<<<<<<< HEAD
     width: 200px
-=======
-    width: 210px
->>>>>>> d8cee3a2
     height: 11rem
     border-radius: 4px
     background-color: $core-bg-light
 
   .thumbnail
-<<<<<<< HEAD
     width: 200px
-=======
-    width: 210px
->>>>>>> d8cee3a2
     height: 7.6rem
     text-align: center
     border-radius: 4px 4px 0 0
@@ -68,15 +60,11 @@
     background-color: $core-action-normal
 
   .title
-<<<<<<< HEAD
     max-width: 200px
     max-height: 2.4rem
     margin: 0.4rem
     overflow: hidden
     line-height: 1.2rem
-=======
-    max-width:210px
->>>>>>> d8cee3a2
     font-size: 0.9rem
     font-weight: 700
     color: $core-text-default
