<template>

  <div class="main-wrapper">

    <!-- search block -->
    <div class="top-floating-bar" role="search">
      <div class="table-wrapper">
        <div class="table-row">
          <div class="input-table-cell">
            <input
              type="search"
              v-el:search
              aria-label="Type to find content"
              placeholder="Find content..."
              autocomplete="off"
              v-focus="searchOpen"
              v-model="localSearchTerm"
              id="search"
              name="search"
              @keyup="search() | debounce 500"
              @keydown.esc.prevent="clear()"
            >
            <button
              aria-label="Reset"
              class="reset"
              type="reset"
              @click="clear()"
              :style="{ visibility: localSearchTerm ? 'inherit' : 'hidden' }"
            >
              <svg src="./clear.svg" height="15" width="15" viewbox="0 0 24 24"></svg>
            </button>
          </div>
          <div class="cancel-btn-table-cell">
            <button @click="toggleSearch" class="search-btn">Cancel</button>
          </div>
        </div>
      </div>
    </div>

    <!-- results -->
<<<<<<< HEAD
    <div class='results' v-if="!loading">
      <h1 v-if="searchTerm">
        {{ message }}
      </h1>

      <h4 v-if="topics.length && showTopics">
        Topic
      </h4>

=======
    <div class="results" v-if="!loading">
      <h1 v-if="searchTerm">
        {{ message }}
      </h1>

      <h2 v-if="topics.length && showTopics">
        Topic
      </h2>

>>>>>>> 66fc4ddd
      <card-list class="card-list" v-if="topics.length && showTopics">
        <topic-list-item
          v-for="topic in topics"
          class="card"
          :id="topic.id"
          :title="topic.title"
          :ntotal="topic.n_total"
          :ncomplete="topic.n_complete">
        </topic-list-item>
      </card-list>

<<<<<<< HEAD
      <h4 v-if="contents.length">
        Content
      </h4>
=======
      <h2 v-if="contents.length">
        Content
      </h2>
>>>>>>> 66fc4ddd

      <card-grid v-if="contents.length">
        <content-grid-item
          v-for="content in contents"
          class="card"
          :title="content.title"
          :thumbnail="content.thumbnail"
          :kind="content.kind"
          :progress="content.progress"
          :id="content.id">
        </content-grid-item>
      </card-grid>
    </div>

  </div>

</template>


<script>

  const focus = require('vue-focus').focus;
  const actions = require('../../actions');


  module.exports = {
    $trNameSpace: 'learnSearch',

    $trs: {
      ariaLabel: 'Type to find content',
      placeHolder: 'Find content...',
    },
    directives: { focus },
    props: {
      showTopics: {
        type: Boolean,
        default: true,
      },
    },
    data() {
      return {
        localSearchTerm: '',
      };
    },
    ready() {
      this.localSearchTerm = this.searchTerm;
    },
    computed: {
      message() {
        if ((this.showTopics && this.topics.length) || this.contents.length) {
          return 'Search results:';
        } else if (!(this.showTopics && this.topics.length) &&
          !this.contents.length) {
          return 'Could not find any matches.';
        }
        return '';
      },
      ariaLabel() {
        return this.$tr('ariaLabel');
      },
      placeHolder() {
        return this.$tr('placeHolder');
      },
    },
    methods: {
      clear() {
        if (!this.localSearchTerm) {
          this.toggleSearch();
        } else {
          this.localSearchTerm = '';
          this.$els.search.focus();
          this.triggerSearch(this.localSearchTerm);
        }
      },
      search() {
        this.triggerSearch(this.localSearchTerm);
      },
    },
    components: {
      'topic-list-item': require('../topic-list-item'),
      'content-grid-item': require('../content-grid-item'),
      'card-grid': require('../card-grid'),
      'card-list': require('../card-list'),
    },
    vuex: {
      getters: {
        contents: state => state.searchState.contents,
        topics: state => state.searchState.topics,
        loading: state => state.searchLoading,
        searchTerm: state => state.searchState.searchTerm,
        searchOpen: state => state.searchOpen,
      },
      actions: {
        triggerSearch: actions.triggerSearch,
        toggleSearch: actions.toggleSearch,
      },
    },
  };

</script>


<style lang="stylus" scoped>

  @require '~kolibri/styles/coreTheme'
  @require '../learn.styl'

  $top-offset = 60px

<<<<<<< HEAD
  h4
    margin-top: 3em
=======
  h2
    margin-top: 2em
    font-size: 1em
>>>>>>> 66fc4ddd

  .card-list
    margin-bottom: $card-gutter

<<<<<<< HEAD
  .wrapper
=======
  .main-wrapper
>>>>>>> 66fc4ddd
    margin: auto
    width-auto-adjust()

  .top-floating-bar
    background-color: $core-bg-canvas
    height: $learn-toolbar-height
    padding-top: 0.5em
    z-index: 10000
    text-align: center
    position: fixed
    top: 0
    width-auto-adjust()
    @media screen and (max-width: $portrait-breakpoint)
      padding: 0.5em 0
      text-align: center

  .table-wrapper
    margin: auto
    width: 80%
    max-width: 800px
    display: table
    @media screen and (max-width: $medium-breakpoint)
      width: 100%
    @media screen and (max-width: $portrait-breakpoint)
      width: $horizontal-card-width


  .table-row
    position: relative
    display: table-row

  .input-table-cell
    display: table-cell
    position: relative
    width: 100%

  input
    width: 100%
    display: inline-block
    height: 26px
    border: 1px solid $core-text-annotation
    border-radius: 4px
    padding: 0.3em 1em
    vertical-align: middle
    box-sizing: border-box
    font-size: 0.9em
    background-color: $core-bg-canvas
    &:focus
      margin: 0 auto

  .reset
    position: absolute
    right: 3px
    top: 2px
    border: none
    background-color: $core-bg-canvas // IE10 needs a non-transparent bg to be clickable
    padding: 0 4px
    height: 22px
    outline-offset: -2px
    svg
      fill: $core-text-annotation
      position: relative
      top: -2px
 
    &:focus // Removing border in FF removes outline too (Normalize?)
      outline: 2px solid $core-action-light

  .cancel-btn-table-cell
    display: table-cell
    padding-left: $card-gutter
    @media screen and (min-width: $portrait-breakpoint + 1)
      padding-right: $card-gutter

  .search-btn
    height: 26px
    width: 60px
    padding: 0.2em 0.7em
    border-radius: 4px
    font-size: 0.8em
    border: 1px solid $core-text-annotation
    color: $core-text-annotation

  .results
    padding-top: $top-offset
    padding-bottom: 100px

</style><|MERGE_RESOLUTION|>--- conflicted
+++ resolved
@@ -38,17 +38,6 @@
     </div>
 
     <!-- results -->
-<<<<<<< HEAD
-    <div class='results' v-if="!loading">
-      <h1 v-if="searchTerm">
-        {{ message }}
-      </h1>
-
-      <h4 v-if="topics.length && showTopics">
-        Topic
-      </h4>
-
-=======
     <div class="results" v-if="!loading">
       <h1 v-if="searchTerm">
         {{ message }}
@@ -58,7 +47,6 @@
         Topic
       </h2>
 
->>>>>>> 66fc4ddd
       <card-list class="card-list" v-if="topics.length && showTopics">
         <topic-list-item
           v-for="topic in topics"
@@ -70,15 +58,9 @@
         </topic-list-item>
       </card-list>
 
-<<<<<<< HEAD
-      <h4 v-if="contents.length">
-        Content
-      </h4>
-=======
       <h2 v-if="contents.length">
         Content
       </h2>
->>>>>>> 66fc4ddd
 
       <card-grid v-if="contents.length">
         <content-grid-item
@@ -188,23 +170,14 @@
 
   $top-offset = 60px
 
-<<<<<<< HEAD
-  h4
-    margin-top: 3em
-=======
   h2
     margin-top: 2em
     font-size: 1em
->>>>>>> 66fc4ddd
 
   .card-list
     margin-bottom: $card-gutter
 
-<<<<<<< HEAD
-  .wrapper
-=======
   .main-wrapper
->>>>>>> 66fc4ddd
     margin: auto
     width-auto-adjust()
 
