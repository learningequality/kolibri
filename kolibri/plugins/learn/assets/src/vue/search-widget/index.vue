--- conflicted
+++ resolved
@@ -1,10 +1,6 @@
 <template>
 
-<<<<<<< HEAD
-  <div class="pane">
-=======
-  <div class='wrapper'>
->>>>>>> fe3d2170
+  <div class="wrapper">
 
     <!-- search block -->
     <div class="top">
