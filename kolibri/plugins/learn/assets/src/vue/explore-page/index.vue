<template>

  <div>

    <page-header :title="title">
      <breadcrumbs
        v-if="!isRoot"
        slot="extra-nav"
        :rootid="rootTopicId"
        :crumbs="topic.breadcrumbs">
      </breadcrumbs>
<<<<<<< HEAD
      <div slot="icon">
        <svg v-if="isRoot" src="../icons/explore.svg"></svg>
        <svg v-else src="../icons/folder.svg"></svg>
=======
      <div slot='icon'>
        <svg v-if="isRoot" class="pageicon" src="../icons/explore.svg"></svg>
        <svg v-else class="pageicon" src="../icons/folder.svg"></svg>
>>>>>>> 6bf37ade
      </div>
    </page-header>

    <p v-if="topic.description">
      {{ topic.description }}
    </p>

    <span class="visuallyhidden" v-if="subtopics.length">You can navigate groups of content through headings.</span>

    <card-grid v-if="subtopics.length">
      <topic-card
        v-for="topic in subtopics"
        :id="topic.id"
        :title="topic.title"
        :ntotal="topic.n_total"
        :ncomplete="topic.n_complete">
      </topic-card>
    </card-grid>

    <card-grid v-if="contents.length">
      <content-card
        v-for="content in contents"
        class="card"
        :title="content.title"
        :thumbnail="content.thumbnail"
        :kind="content.kind"
        :progress="content.progress"
        :id="content.id">
      </content-card>
    </card-grid>

  </div>

</template>


<script>

  module.exports = {
    components: {
      'breadcrumbs': require('../breadcrumbs'),
      'page-header': require('../page-header'),
      'topic-card': require('../topic-card'),
      'content-card': require('../content-card'),
      'card-grid': require('../card-grid'),
    },
    computed: {
      title() {
        // TODO - i18n
        return this.isRoot ? 'Explore' : this.topic.title;
      },
    },
    vuex: {
      getters: {
        rootTopicId: state => state.rootTopicId,
        topic: state => state.pageState.topic,
        subtopics: state => state.pageState.subtopics,
        contents: state => state.pageState.contents,
        isRoot: (state) => state.pageState.topic.id === state.rootTopicId,
      },
    },
  };

</script>


<style lang="stylus" scoped></style><|MERGE_RESOLUTION|>--- conflicted
+++ resolved
@@ -9,15 +9,9 @@
         :rootid="rootTopicId"
         :crumbs="topic.breadcrumbs">
       </breadcrumbs>
-<<<<<<< HEAD
       <div slot="icon">
-        <svg v-if="isRoot" src="../icons/explore.svg"></svg>
-        <svg v-else src="../icons/folder.svg"></svg>
-=======
-      <div slot='icon'>
         <svg v-if="isRoot" class="pageicon" src="../icons/explore.svg"></svg>
         <svg v-else class="pageicon" src="../icons/folder.svg"></svg>
->>>>>>> 6bf37ade
       </div>
     </page-header>
 
