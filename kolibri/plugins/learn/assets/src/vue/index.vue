--- conflicted
+++ resolved
@@ -4,13 +4,10 @@
 
     <main-nav slot="nav"></main-nav>
     <search-button slot="above" class='search-btn'></search-button>
-<<<<<<< HEAD
-=======
     <select slot="above" v-model="currentChannel" v-on:change="switchChannel($event)">
       <option v-for="channel in channels" :value="channel.id">{{ channel.name }}</option>
     </select>
     <component slot="content" :is="currentPage"></component>
->>>>>>> cb52473c
     <div slot="content">
       <select v-model="currentChannel" v-on:change="switchChannel($event)">
         <option v-for="channel in channels" :value="channel.id">
@@ -113,11 +110,8 @@
         pageMode: getters.pageMode,
         pageName: state => state.pageName,
         searchOpen: state => state.searchOpen,
-<<<<<<< HEAD
-=======
         loading: state => state.loading,
         error: state => state.error,
->>>>>>> cb52473c
         currentChannelId: state => state.currentChannelId,
       },
     },
