<template>

  <core-base>
    <main-nav slot="nav"></main-nav>
<<<<<<< HEAD
    <div slot="above" class="top-wrapper">
      <search-button class='search-btn'></search-button>
      <label for="chan-select" class="visuallyhidden">{{ $tr('selectChannel') }}</label>
      <select
        class="chan-select"
        id="chan-select"
        name="chan-select"
        v-model="getCurrentChannel"
        @change="switchChannel($event)"
      >
        <option v-for="channel in getChannels" :value="channel.id">{{ channel.name }}</option>
      </select>
    </div>
=======
    <toolbar slot="above"></toolbar>
>>>>>>> 9968a988
    <component slot="content" :is="currentPage"></component>
    <div slot="below" class='search-pane' v-show='searchOpen' transition='search-slide'>
      <div class='search-shadow'>
        <search-widget
          :show-topics="exploreMode">
        </search-widget>
      </div>
    </div>

    <!-- this is not used, but necessary for vue-router to function -->
    <router-view></router-view>

  </core-base>

</template>


<script>

  const constants = require('../state/constants');
  const PageNames = constants.PageNames;
  const PageModes = constants.PageModes;
  const getters = require('../state/getters');
  const store = require('../state/store');

  module.exports = {
    $trNameSpace: 'learn',

    $trs: {
      selectChannel: 'Select Channel',
    },
    components: {
      'core-base': require('core-base'),
      'toolbar': require('./toolbar'),
      'main-nav': require('./main-nav'),
      'search-widget': require('./search-widget'),
      'search-button': require('./search-widget/search-button'),
      'explore-page': require('./explore-page'),
      'content-page': require('./content-page'),
      'learn-page': require('./learn-page'),
      'scratchpad-page': require('./scratchpad-page'),
      'content-unavailable-page': require('./content-unavailable-page'),
    },
    computed: {
      currentPage() {
        if (this.pageName === PageNames.EXPLORE_CHANNEL ||
          this.pageName === PageNames.EXPLORE_TOPIC) {
          return 'explore-page';
        }
        if (this.pageName === PageNames.EXPLORE_CONTENT ||
          this.pageName === PageNames.LEARN_CONTENT) {
          return 'content-page';
        }
        if (this.pageName === PageNames.LEARN_CHANNEL) {
          return 'learn-page';
        }
        if (this.pageName === PageNames.SCRATCHPAD) {
          return 'scratchpad-page';
        }
        if (this.pageName === PageNames.CONTENT_UNAVAILABLE) {
          return 'content-unavailable-page';
        }
        return null;
      },
      exploreMode() {
        return this.pageMode === PageModes.EXPLORE;
      },
    },
    vuex: {
      getters: {
        pageMode: getters.pageMode,
        pageName: state => state.pageName,
        searchOpen: state => state.searchOpen,
      },
    },
    store, // make this and all child components aware of the store
  };

</script>


<style lang="stylus" scoped>

  @require '~core-theme.styl'
  @require 'learn.styl'

  .search-pane
    background-color: $core-bg-canvas
    overflow-y: scroll
    position: fixed
    top: 0
    left: 0
    height: 100%
    width: 100%
    padding-left: $left-margin
    @media screen and (max-width: $portrait-breakpoint)
      padding-left: 0
      margin-left: $card-gutter

  .search-shadow
    padding-right: $right-margin
    min-height: 100%

  .search-slide-transition
    transition: transform $core-time ease-out

  .search-slide-enter, .search-slide-leave
    transform: translateX(100vw)

</style><|MERGE_RESOLUTION|>--- conflicted
+++ resolved
@@ -2,23 +2,7 @@
 
   <core-base>
     <main-nav slot="nav"></main-nav>
-<<<<<<< HEAD
-    <div slot="above" class="top-wrapper">
-      <search-button class='search-btn'></search-button>
-      <label for="chan-select" class="visuallyhidden">{{ $tr('selectChannel') }}</label>
-      <select
-        class="chan-select"
-        id="chan-select"
-        name="chan-select"
-        v-model="getCurrentChannel"
-        @change="switchChannel($event)"
-      >
-        <option v-for="channel in getChannels" :value="channel.id">{{ channel.name }}</option>
-      </select>
-    </div>
-=======
     <toolbar slot="above"></toolbar>
->>>>>>> 9968a988
     <component slot="content" :is="currentPage"></component>
     <div slot="below" class='search-pane' v-show='searchOpen' transition='search-slide'>
       <div class='search-shadow'>
@@ -45,11 +29,6 @@
   const store = require('../state/store');
 
   module.exports = {
-    $trNameSpace: 'learn',
-
-    $trs: {
-      selectChannel: 'Select Channel',
-    },
     components: {
       'core-base': require('core-base'),
       'toolbar': require('./toolbar'),
