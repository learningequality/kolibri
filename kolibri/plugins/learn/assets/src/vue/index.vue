--- conflicted
+++ resolved
@@ -1,21 +1,11 @@
 <template>
 
   <core-base>
-<<<<<<< HEAD
-
+    <side-nav class="nav"></side-nav>
     <div class="main">
-
-      <side-nav class="nav"></side-nav>
       <search-button class="search-btn"></search-button>
 
-      <error-page class="error" v-show="error"></error-page>
-=======
-    <side-nav class='nav'></side-nav>
-    <div class='main'>
-      <search-button class='search-btn'></search-button>
-
-      <error-page v-show='error'></error-page>
->>>>>>> fe3d2170
+      <error-page v-show="error"></error-page>
 
       <main role="main" class="page-content" v-if="!loading">
         <explore-page v-if="showExplorePage"></explore-page>
@@ -24,20 +14,12 @@
         <scratchpad-page v-if="showScratchpadPage"></scratchpad-page>
       </main>
 
-<<<<<<< HEAD
-      <div v-show="searchOpen" class="search-pane-offset" transition="search-slide">
-        <search-widget
-          class="search-pane"
-          :show-topics="exploreMode">
-        </search-widget>
-=======
-      <div class='search-pane' v-show='searchOpen' transition='search-slide'>
-        <div class='search-shadow'>
+      <div class="search-pane" v-show="searchOpen" transition="search-slide">
+        <div class="search-shadow">
           <search-widget
             :show-topics="exploreMode">
           </search-widget>
         </div>
->>>>>>> fe3d2170
       </div>
 
     </div>
