<template>

  <core-base :topLevelPageName="topLevelPageName">
    <div slot="app-bar-actions">
      <channel-switcher @switch="switchChannel"/>
      <!--
      <ui-icon-button
        icon="search"
        type="secondary"
        color="white"
        :ariaLabel="$tr('search')"
        @click="toggleSearch"/>
        -->
    </div>
    <div slot="content">
      <section-nav/>
      <breadcrumbs/>
      <component :is="currentPage"/>
    </div>
    <div slot="extra" class="search-pane" v-show="searchOpen">
      <search-widget :showTopics="exploreMode"/>
    </div>

  </core-base>

</template>


<script>

  const constants = require('../state/constants');
  const PageNames = constants.PageNames;
  const PageModes = constants.PageModes;
  const getters = require('../state/getters');
  const actions = require('../actions');
  const store = require('../state/store');
  const TopLevelPageNames = require('kolibri.coreVue.vuex.constants').TopLevelPageNames;

  module.exports = {
    $trNameSpace: 'learn',
    $trs: {
      search: 'search',
    },
    components: {
      'search-widget': require('./search-widget'),
      'explore-page': require('./explore-page'),
      'content-page': require('./content-page'),
      'learn-page': require('./learn-page'),
      'scratchpad-page': require('./scratchpad-page'),
      'content-unavailable-page': require('./content-unavailable-page'),
      'core-base': require('kolibri.coreVue.components.coreBase'),
      'ui-icon-button': require('keen-ui/src/UiIconButton'),
      'channel-switcher': require('kolibri.coreVue.components.channelSwitcher'),
      'breadcrumbs': require('./breadcrumbs'),
      'section-nav': require('./section-nav'),
    },
    methods: {
      toggleSearch() {
        this.toggleSearch();
      },
      switchChannel(channelId) {
        let rootPage;
        if (this.pageMode === constants.PageModes.EXPLORE) {
          rootPage = constants.PageNames.EXPLORE_CHANNEL;
        } else {
          rootPage = constants.PageNames.LEARN_CHANNEL;
        }
        this.clearSearch();
        this.$router.push({
          name: rootPage,
          params: { channel_id: channelId },
        });
      },
    },
    computed: {
      topLevelPageName() {
        return TopLevelPageNames.LEARN;
      },
      currentPage() {
        if (this.pageName === PageNames.EXPLORE_CHANNEL ||
          this.pageName === PageNames.EXPLORE_TOPIC) {
          return 'explore-page';
        }
        if (this.pageName === PageNames.EXPLORE_CONTENT ||
          this.pageName === PageNames.LEARN_CONTENT) {
          return 'content-page';
        }
        if (this.pageName === PageNames.LEARN_CHANNEL) {
          return 'learn-page';
        }
        if (this.pageName === PageNames.SCRATCHPAD) {
          return 'scratchpad-page';
        }
        if (this.pageName === PageNames.CONTENT_UNAVAILABLE) {
          return 'content-unavailable-page';
        }
        return null;
      },
      exploreMode() {
        return this.pageMode === PageModes.EXPLORE;
      },
    },
    vuex: {
      getters: {
        pageMode: getters.pageMode,
        pageName: state => state.pageName,
        searchOpen: state => state.searchOpen,
      },
      actions: {
        toggleSearch: actions.toggleSearch,
        clearSearch: actions.clearSearch,
      },
    },
    store, // make this and all child components aware of the store
  };

</script>


<style lang="stylus" scoped>

  @require '~kolibri.styles.definitions'
  @require 'learn.styl'

  .search-pane
    background-color: $core-bg-canvas
    overflow-y: scroll
    position: fixed
    top: 0
    left: 0
    height: 100%
    width: 100%
    z-index: 1
    @media screen and (min-width: $portrait-breakpoint + 1)
      padding-left: $nav-width

<<<<<<< HEAD
  .content
    margin: auto

=======
>>>>>>> 2b3d2b81
</style><|MERGE_RESOLUTION|>--- conflicted
+++ resolved
@@ -134,10 +134,7 @@
     @media screen and (min-width: $portrait-breakpoint + 1)
       padding-left: $nav-width
 
-<<<<<<< HEAD
   .content
     margin: auto
 
-=======
->>>>>>> 2b3d2b81
 </style>