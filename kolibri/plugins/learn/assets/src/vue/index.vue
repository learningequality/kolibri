--- conflicted
+++ resolved
@@ -4,40 +4,19 @@
 
     <div class="main">
 
-<<<<<<< HEAD
+      <side-nav class="nav"></side-nav>
+      <search-button class="search-btn"></search-button>
+
       <error-page class="error" v-show="error"></error-page>
-      <side-nav class="nav"></side-nav>
 
       <main role="main" class="page-content" v-if="!loading">
-        <button class="search-btn" :class="{ active: searchOpen }" @click="toggleSearch">
-          <svg height="24" viewbox="0 0 24 24" width="24" xmlns="http://www.w3.org/2000/svg">
-            <path d="M15.5 14h-.79l-.28-.27C15.41 12.59 16 11.11 16 9.5 16 5.91 13.09 3 9.5 3S3 5.91 3 9.5 5.91 16 9.5 16c1.61 0 3.09-.59 4.23-1.57l.27.28v.79l5 4.99L20.49 19l-4.99-5zm-6 0C7.01 14 5 11.99 5 9.5S7.01 5 9.5 5 14 7.01 14 9.5 11.99 14 9.5 14z"></path>
-            <path d="M0 0h24v24H0z" fill="none"></path>
-          </svg>
-        </button>
-
         <explore-page v-if="showExplorePage"></explore-page>
         <content-page v-if="showContentPage"></content-page>
         <learn-page v-if="showLearnPage"></learn-page>
         <scratchpad-page v-if="showScratchpadPage"></scratchpad-page>
       </main>
 
-      <div v-show="searchOpen" class="pane-offset" transition="slide">
-=======
-      <side-nav class='nav'></side-nav>
-      <search-button class='search-btn'></search-button>
-
-      <error-page class='error' v-show='error'></error-page>
-
-      <main role="main" class="page-content" v-if='!loading'>
-        <explore-page v-if='showExplorePage'></explore-page>
-        <content-page v-if='showContentPage'></content-page>
-        <learn-page v-if='showLearnPage'></learn-page>
-        <scratchpad-page v-if='showScratchpadPage'></scratchpad-page>
-      </main>
-
-      <div v-show='searchOpen' class="search-pane-offset" transition='search-slide'>
->>>>>>> 0a67dd6b
+      <div v-show="searchOpen" class="search-pane-offset" transition="search-slide">
         <search-widget
           class="search-pane"
           :show-topics="exploreMode">
