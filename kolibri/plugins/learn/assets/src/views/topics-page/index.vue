<template>

  <div>

<<<<<<< HEAD
    <page-header :title="topic.title">
      <div slot="icon">
        <mat-svg v-if="isRoot" category="action" name="explore" />
        <mat-svg v-else category="file" name="folder" />
      </div>
    </page-header>
=======
    <page-header :title="topic.title" />
>>>>>>> 95cc52c1

    <p
      v-if="topic.description"
      dir="auto"
      class="page-description ta-l"
    >
      {{ topic.description }}
    </p>

    <content-card-group-grid
      v-if="contents.length"
      :contents="contents"
      :genContentLink="genContentLink"
      :showContentKindFilter="false"
    />

  </div>

</template>


<script>

  import { PageNames } from '../../constants';
  import { ContentNodeKinds } from 'kolibri.coreVue.vuex.constants';
  import pageHeader from '../page-header';
  import contentCard from '../content-card';
  import contentCardGroupGrid from '../content-card-group-grid';
  export default {
    name: 'learnTopics',
    $trs: {
      topics: 'Topics',
      navigate: 'Navigate content using headings',
    },
    components: {
      pageHeader,
      contentCard,
      contentCardGroupGrid,
    },
    methods: {
      genContentLink(id, kind) {
        if (kind === ContentNodeKinds.TOPIC) {
          return {
            name: PageNames.TOPICS_TOPIC,
            params: { channel_id: this.channelId, id },
          };
        }
        return {
          name: PageNames.TOPICS_CONTENT,
          params: { channel_id: this.channelId, id },
        };
      },
    },
    vuex: {
      getters: {
        topic: state => state.pageState.topic,
        contents: state => state.pageState.contents,
        isRoot: state => state.pageState.isRoot,
        channelId: state => state.pageState.channel.id,
      },
    },
  };

</script>


<style lang="stylus" scoped>

  .page-description
    margin-top: 1em
    margin-bottom: 1em
    line-height: 1.5em

  .ta-l
    text-align: left

</style><|MERGE_RESOLUTION|>--- conflicted
+++ resolved
@@ -2,16 +2,7 @@
 
   <div>
 
-<<<<<<< HEAD
-    <page-header :title="topic.title">
-      <div slot="icon">
-        <mat-svg v-if="isRoot" category="action" name="explore" />
-        <mat-svg v-else category="file" name="folder" />
-      </div>
-    </page-header>
-=======
     <page-header :title="topic.title" />
->>>>>>> 95cc52c1
 
     <p
       v-if="topic.description"
