<template>

  <div>
    <div v-if="currentChannelIsCustom">
      <CustomContentRenderer :topic="topic" />
    </div>

    <div v-else class="page">
      <!-- Header with thumbail and tagline -->
      <div v-if="!windowIsSmall" class="header">
        <KGrid>
          <KGridItem
            v-if="!displayingSearchResults"
            class="breadcrumbs"
            :layout4="{ span: 4 }"
            :layout8="{ span: 8 }"
            :layout12="{ span: 12 }"
          >
            <slot name="breadcrumbs"></slot>
          </KGridItem>
          <KGridItem
            :layout4="{ span: 4 }"
            :layout8="{ span: 8 }"
            :layout12="{ span: 12 }"
          >
            <h1 class="title">
              {{ topic.title }}
            </h1>
          </KGridItem>

          <KGridItem
            v-if="topic.thumbnail"
            class="thumbnail"
            :layout4="{ span: 1 }"
            :layout8="{ span: 2 }"
            :layout12="{ span: 2 }"
          >
            <CardThumbnail
              class="thumbnail"
              :thumbnail="topic.thumbnail"
              :isMobile="windowIsSmall"
              :showTooltip="false"
              kind="channel"
              :showContentIcon="false"
            />
          </KGridItem>

          <!-- tagline or description -->
          <KGridItem
            v-if="topic.description"
            class="text"
            :layout4="{ span: topic.thumbnail ? 3 : 4 }"
            :layout8="{ span: topic.thumbnail ? 6 : 8 }"
            :layout12="{ span: topic.thumbnail ? 10 : 12 }"
          >
            {{ topic.description }}
          </KGridItem>
        </KGrid>
        <!-- Nested tabs within the header, for toggling sidebar options -->
        <!-- larger screens -->
        <div class="tabs">
          <KRouterLink
            v-if="topics.length"
            ref="tab_button"
            :to="foldersLink"
            :text="coreString('folders')"
            appearance="flat-button"
            class="tab-button"
            :style="!searchActive ? {
              color: `${this.$themeTokens.primary} !important`,
              borderBottom: `2px solid ${this.$themeTokens.primary}`,
              paddingBottom: '2px',
            } : {}"
            :appearanceOverrides="customTabButtonOverrides"
          />
          <KRouterLink
            ref="tab_button"
            :to="searchLink"
            :text="coreString('searchLabel')"
            appearance="flat-button"
            class="tab-button"
            :style="searchActive ? {
              color: `${this.$themeTokens.primary} !important`,
              borderBottom: `2px solid ${this.$themeTokens.primary}`,
              paddingBottom: '2px',
            } : {}"
            :appearanceOverrides="customTabButtonOverrides"
          />
        </div>
      </div>
      <!-- mobile tabs (different alignment and interactions) -->
      <div v-if="windowIsSmall" class="mobile-header">
        <div class="mobile-header-contents">
          <div class="mobile-tabs">
            <KRouterLink
              v-if="topics.length"
              ref="tab_button"
              :to="foldersLink"
              :text="coreString('folders')"
              appearance="flat-button"
              :appearanceOverrides="customTabButtonOverrides"
            />
            <KRouterLink
              ref="tab_button"
              :to="searchLink"
              :text="coreString('searchLabel')"
              appearance="flat-button"
              :appearanceOverrides="customTabButtonOverrides"
            />
          </div>
          <img
            :src="topic.thumbnail"
            class="channel-logo"
          >
        </div>
      </div>

      <main
        class="main-content-grid"
        :style="{ marginLeft: `${(sidePanelWidth + 24)}px` }"
      >
        <div
          class="card-grid"
        >
          <div v-if="(windowIsMedium && searchActive)">
            <KButton
              icon="filter"
              class="filter-overlay-toggle-button"
              :text="coreString('searchLabel')"
              :primary="false"
              @click="$router.push(searchLink)"
            />
          </div>
          <!-- default/preview display of nested folder structure, not search -->
          <div v-if="!displayingSearchResults">
            <!-- display for each nested topic/folder  -->
            <div v-for="t in topicsForDisplay" :key="t.id">
              <!-- header link to folder -->
              <h2>
                <KRouterLink
                  :text="t.title"
                  :to="genContentLink(t.id)"
                  class="folder-header-link"
                  iconAfter="chevronRight"
                  :appearanceOverrides="{ color: $themeTokens.text }"
                />
              </h2>
              <!-- card grid of items in folder -->
              <HybridLearningCardGrid
                v-if="t.children && t.children.length"
                :contents="t.children"
                :numCols="numCols"
                :genContentLink="genContentLink"
                cardViewStyle="card"
                @toggleInfoPanel="toggleInfoPanel"
              />
              <KButton
                v-if="t.showMore"
                class="more-after-grid"
                appearance="basic-link"
                @click="handleShowMore(t.id)"
              >
                {{ $tr('showMore') }}
              </KButton>
              <KRouterLink v-else-if="t.viewAll" class="more-after-grid" :to="t.viewAll">
                {{ $tr('viewAll') }}
              </KRouterLink>
              <KButton
                v-else-if="t.viewMore && t.id !== subTopicLoading"
                class="more-after-grid"
                appearance="basic-link"
                @click="handleLoadMoreinSubtopic(t.id)"
              >
                {{ coreString('viewMoreAction') }}
              </KButton>
              <KCircularLoader v-if="t.id === subTopicLoading" />
            </div>
            <!-- search results -->
            <HybridLearningCardGrid
              v-if="resources.length"
              :contents="resources"
              :numCols="numCols"
              :genContentLink="genContentLink"
              cardViewStyle="card"
              @toggleInfoPanel="toggleInfoPanel"
            />
            <div v-if="topicMore" class="end-button-block">
              <KButton
                v-if="!topicMoreLoading"
                :text="coreString('viewMoreAction')"
                appearance="raised-button"
                :disabled="topicMoreLoading"
                @click="handleLoadMoreInTopic"
              />
              <KCircularLoader v-else />
            </div>
          </div>
          <div v-else-if="!searchLoading" class="results-title">
            <h2 class="results-title">
              {{ translator.$tr('results', { results: results.length }) }}
            </h2>
            <KButton
              v-if="more"
              :text="coreString('viewMoreAction')"
              appearance="basic-link"
              :disabled="moreLoading"
              class="filter-action-button"
              @click="searchMore"
            />
            <SearchChips
              :searchTerms="searchTerms"
              @removeItem="removeFilterTag"
              @clearSearch="clearSearch"
            />
            <!-- search results display -->
            <HybridLearningCardGrid
              v-if="results.length"
              :numCols="numCols"
              :cardViewStyle="currentViewStyle"
              :genContentLink="genContentLink"
              :contents="results"
              @toggleInfoPanel="toggleInfoPanel"
            />
            <div v-if="more" class="end-button-block">
              <KButton
                v-if="moreLoading"
                :text="coreString('viewMoreAction')"
                appearance="basic-link"
                :disabled="moreLoading"
                class="filter-action-button"
                @click="searchMore"
              />
              <KCircularLoader v-else />
            </div>
          </div>
          <div v-else>
            <KCircularLoader
              v-if="searchLoading"
              class="loader"
              type="indeterminate"
              :delay="false"
            />
          </div>
        </div>
      </main>
      <!-- Side Panels for filtering and searching  -->

      <!-- Embedded Side panel is on larger views, and exists next to content -->
      <EmbeddedSidePanel
        v-if="!!windowIsLarge || (windowIsMedium && !searchActive)"
        v-model="searchTerms"
        :topicsListDisplayed="!searchActive"
        topicPage="True"
        :topics="topics"
<<<<<<< HEAD
        :activeActivityButtons="activeActivityButtons"
        :activeCategories="activeCategories"
=======
        :topicsLoading="topicMoreLoading"
        :more="topicMore"
>>>>>>> d9661856
        :genContentLink="genContentLink"
        :width="`${sidePanelWidth}px`"
        :availableLabels="labels"
        :showChannels="false"
        position="embedded"
        :style="{ position: 'fixed',
                  marginTop: stickyTop,
                  paddingTop: '24px',
                  paddingBottom: '200px' }"
        @currentCategory="handleShowSearchModal"
        @loadMoreTopics="handleLoadMoreInTopic"
      />
      <!-- The full screen side panel is used on smaller screens, and toggles as an overlay -->
      <!-- FullScreen is a container component, and then the EmbeddedSidePanel sits within -->
      <FullScreenSidePanel
        v-if="!windowIsLarge && sidePanelIsOpen"
        alignment="left"
        class="full-screen-side-panel"
        :closeButtonHidden="true"
        :sidePanelOverrideWidth="`${sidePanelOverlayWidth + 64}px`"
        @closePanel="$router.push(currentLink)"
      >
        <KIconButton
          v-if="windowIsSmall && !currentCategory"
          class="overlay-close-button"
          icon="close"
          :ariaLabel="coreString('closeAction')"
          :color="$themeTokens.text"
          :tooltip="coreString('closeAction')"
          @click="$router.push(currentLink)"
        />
        <KIconButton
          v-if="windowIsSmall && currentCategory"
          icon="back"
          :ariaLabel="coreString('back')"
          :color="$themeTokens.text"
          :tooltip="coreString('back')"
          @click="closeCategoryModal"
        />
        <EmbeddedSidePanel
          v-if="!currentCategory"
          v-model="searchTerms"
          :topicsListDisplayed="!searchActive"
          topicPage="True"
          :topics="topics"
          :topicsLoading="topicMoreLoading"
          :more="topicMore"
          :genContentLink="genContentLink"
          :width="`${sidePanelOverlayWidth}px`"
          :availableLabels="labels"
          :activeActivityButtons="activeActivityButtons"
          :activeCategories="activeCategories"
          :showChannels="false"
          position="overlay"
          @currentCategory="handleShowSearchModal"
          @loadMoreTopics="handleLoadMoreInTopic"
        />
        <CategorySearchModal
          v-if="currentCategory && windowIsSmall"
          :selectedCategory="currentCategory"
          :numCols="numCols"
          :availableLabels="labels"
          position="fullscreen"
          @cancel="currentCategory = null"
          @input="handleCategory"
        />
      </FullScreenSidePanel>
      <CategorySearchModal
        v-if="(windowIsMedium || windowIsLarge) && currentCategory"
        :selectedCategory="currentCategory"
        :numCols="numCols"
        :availableLabels="labels"
        position="modal"
        @cancel="currentCategory = null"
        @input="handleCategory"
      />

    </div>
    <FullScreenSidePanel
      v-if="sidePanelContent"
      @closePanel="sidePanelContent = null"
    >
      <BrowseResourceMetadata :content="sidePanelContent" :showLocationsInChannel="true" />
    </FullScreenSidePanel>
  </div>

</template>


<script>

  import { mapActions, mapState } from 'vuex';
  import responsiveWindowMixin from 'kolibri.coreVue.mixins.responsiveWindowMixin';
  import { ContentNodeKinds } from 'kolibri.coreVue.vuex.constants';
  import commonCoreStrings from 'kolibri.coreVue.mixins.commonCoreStrings';
  import { crossComponentTranslator } from 'kolibri.utils.i18n';
  import FullScreenSidePanel from 'kolibri.coreVue.components.FullScreenSidePanel';
  import { throttle } from 'frame-throttle';
  import { PageNames } from '../constants';
  import { normalizeContentNode } from '../modules/coreLearn/utils.js';
  import useSearch from '../composables/useSearch';
  import genContentLink from '../utils/genContentLink';
  import HybridLearningCardGrid from './HybridLearningCardGrid';
  import EmbeddedSidePanel from './EmbeddedSidePanel';
  import BrowseResourceMetadata from './BrowseResourceMetadata';
  import CustomContentRenderer from './ChannelRenderer/CustomContentRenderer';
  import CardThumbnail from './ContentCard/CardThumbnail';
  import CategorySearchModal from './CategorySearchModal';
  import SearchChips from './SearchChips';
  import LibraryPage from './LibraryPage';
  import plugin_data from 'plugin_data';

  const carouselLimit = 4;
  const mobileCarouselLimit = 3;

  export default {
    name: 'TopicsPage',
    metaInfo() {
      let title;
      if (this.isRoot) {
        title = this.$tr('documentTitleForChannel', {
          channelTitle: this.channelTitle,
        });
      } else {
        title = this.$tr('documentTitleForTopic', {
          channelTitle: this.channelTitle,
          topicTitle: this.topic.title,
        });
      }
      return { title };
    },
    components: {
      CardThumbnail,
      HybridLearningCardGrid,
      CustomContentRenderer,
      CategorySearchModal,
      EmbeddedSidePanel,
      FullScreenSidePanel,
      BrowseResourceMetadata,
      SearchChips,
    },
    mixins: [responsiveWindowMixin, commonCoreStrings],
    setup() {
      const {
        searchTerms,
        displayingSearchResults,
        searchLoading,
        moreLoading,
        results,
        more,
        labels,
        search,
        searchMore,
        removeFilterTag,
        clearSearch,
        setCategory,
        setSearchWithinDescendant,
      } = useSearch();
      return {
        searchTerms,
        displayingSearchResults,
        searchLoading,
        moreLoading,
        results,
        more,
        labels,
        search,
        searchMore,
        removeFilterTag,
        clearSearch,
        setCategory,
        setSearchWithinDescendant,
      };
    },
    data: function() {
      return {
        stickyTop: '364px',
        currentViewStyle: 'card',
        currentCategory: null,
        showSearchModal: false,
        sidePanelContent: null,
        expandedTopics: {},
        subTopicLoading: null,
        topicMoreLoading: false,
      };
    },
    computed: {
      ...mapState('topicsTree', ['channel', 'contents', 'isRoot', 'topic']),
      sidePanelIsOpen() {
        return this.$route.query.sidePanel === 'true';
      },
      foldersLink() {
        if (this.topic) {
          const query = {};
          if (this.windowIsSmall || this.windowIsMedium) {
            query.sidePanel = String(
              this.$route.name === PageNames.TOPICS_TOPIC ? !this.sidePanelIsOpen : true
            );
          }
          return {
            name: PageNames.TOPICS_TOPIC,
            id: this.topic.id,
            query,
          };
        }
        return {};
      },
      searchLink() {
        if (this.topic) {
          const query = { ...this.$route.query };
          if (this.windowIsSmall || this.windowIsMedium) {
            query.sidePanel = String(
              this.$route.name === PageNames.TOPICS_TOPIC_SEARCH ? !this.sidePanelIsOpen : true
            );
          }
          delete query.dropdown;
          return {
            name: PageNames.TOPICS_TOPIC_SEARCH,
            id: this.topic.id,
            query: query,
          };
        }
        return {};
      },
      currentLink() {
        return this.searchActive ? this.searchLink : this.foldersLink;
      },
      searchActive() {
        return this.$route.name === PageNames.TOPICS_TOPIC_SEARCH;
      },
      channelTitle() {
        return this.channel.title;
      },
      resources() {
        const resources = this.contents.filter(content => content.kind !== ContentNodeKinds.TOPIC);
        // If there are no topics, then just display all resources we have loaded.
        if (!this.topics.length) {
          return resources;
        }
        return resources.slice(0, this.childrenToDisplay);
      },
      topics() {
        return this.contents.filter(content => content.kind === ContentNodeKinds.TOPIC);
      },
      topicsForDisplay() {
        return this.topics
          .filter(t =>
            this.subTopicId ? t.id === this.subTopicId : t.children && t.children.results.length
          )
          .map(t => {
            let childrenToDisplay;
            const topicChildren = t.children ? t.children.results : [];
            if (this.subTopicId) {
              // If we are in a subtopic display, we should only be displaying this topic
              // so don't bother checking if the ids match.
              childrenToDisplay = topicChildren.length;
            } else if (this.expandedTopics[t.id]) {
              // If topic is expanded show three times as many children.
              childrenToDisplay = this.childrenToDisplay * 3;
            } else {
              childrenToDisplay = this.childrenToDisplay;
            }
            const children = topicChildren.slice(0, childrenToDisplay).map(normalizeContentNode);
            // showMore is whether we should show more inline
            const showMore =
              !this.subTopicId &&
              topicChildren.length > this.childrenToDisplay &&
              !this.expandedTopics[t.id];

            // viewMore is the 'more' object that will be used to load more items from this topic.
            const viewMore = t.children ? t.children.more : null;

            // viewAll is a flag + link object to link to a subpage which shows all initially
            // loaded topics content
            const viewAll =
              !this.subTopicId && (topicChildren.length > childrenToDisplay || viewMore)
                ? {
                    ...this.$route,
                    params: {
                      ...this.$route.params,
                      subtopic: t.id,
                    },
                  }
                : null;

            return {
              ...t,
              viewAll,
              children,
              showMore,
              viewMore,
            };
          });
      },
      subTopicId() {
        return this.$route.params.subtopic;
      },
      currentChannelIsCustom() {
        if (
          plugin_data.enableCustomChannelNav &&
          this.topic &&
          this.topic.options.modality === 'CUSTOM_NAVIGATION'
        ) {
          return true;
        }
        return false;
      },
      customTabButtonOverrides() {
        return {
          textTransform: 'capitalize',
          paddingBottom: '10px',
          fontWeight: 'normal',
          ':hover': {
            color: this.$themeTokens.primary,
            'background-color': this.$themeTokens.surface,
            borderBottom: `2px solid ${this.$themeTokens.primary}`,
          },
        };
      },
      sidePanelWidth() {
        if (this.windowIsSmall || (this.windowIsMedium && this.searchActive)) {
          return 0;
        } else if (this.windowBreakpoint < 4) {
          return 234;
        } else {
          return 346;
        }
      },
      sidePanelOverlayWidth() {
        return 300;
      },
      numCols() {
        if (this.currentViewStyle === 'list' || this.windowBreakpoint < 1) {
          return 1;
        } else if (this.windowBreakpoint < 2) {
          return 2;
        } else if (this.windowBreakpoint < 3) {
          return 3;
        } else {
          return 4;
        }
      },
      // calls handleScroll no more than every 17ms
      throttledHandleScroll() {
        return throttle(this.stickyCalculation);
      },
<<<<<<< HEAD
      activeActivityButtons() {
        return this.searchTerms.learning_activities;
      },
      activeCategories() {
        return this.searchTerms.categories;
=======
      childrenToDisplay() {
        return this.windowIsLarge ? carouselLimit : mobileCarouselLimit;
      },
      topicMore() {
        return this.topic.children && this.topic.children.more;
>>>>>>> d9661856
      },
    },
    watch: {
      topic() {
        this.setSearchWithinDescendant(this.topic);
      },
      subTopicId(newValue, oldValue) {
        if (newValue && newValue !== oldValue) {
          this.handleLoadMoreinSubtopic(newValue);
        }
      },
    },
    beforeDestroy() {
      window.removeEventListener('scroll', this.throttledHandleScroll);
    },
    created() {
      this.translator = crossComponentTranslator(LibraryPage);
      window.addEventListener('scroll', this.throttledHandleScroll);
      this.setSearchWithinDescendant(this.topic);
      this.search();
      if (this.subTopicId) {
        this.handleLoadMoreinSubtopic(this.subTopicId);
      }
    },
    methods: {
      ...mapActions('topicsTree', ['loadMoreContents', 'loadMoreTopics']),
      genContentLink,
      handleShowSearchModal(value) {
        this.currentCategory = value;
        this.showSearchModal = true;
        !this.windowIsSmall ? (this.sidePanelIsOpen = false) : '';
      },
      closeCategoryModal() {
        this.currentCategory = null;
      },
      handleCategory(category) {
        this.setCategory(category);
        this.currentCategory = null;
      },
      toggleInfoPanel(content) {
        this.sidePanelContent = content;
      },
      stickyCalculation() {
        let header = document.getElementsByClassName('header')[0];
        if (header) {
          let position = header.getBoundingClientRect();
          if (position.bottom >= 64) {
            this.stickyTop = `${position.bottom}px`;
          } else {
            this.stickyTop = '64px';
          }
        } else {
          null;
        }
      },
      handleShowMore(topicId) {
        this.expandedTopics = {
          ...this.expandedTopics,
          [topicId]: true,
        };
      },
      handleLoadMoreinSubtopic(topicId) {
        this.subTopicLoading = topicId;
        this.loadMoreContents(topicId).then(() => {
          this.subTopicLoading = null;
        });
      },
      handleLoadMoreInTopic() {
        this.topicMoreLoading = true;
        this.loadMoreTopics().then(() => {
          this.topicMoreLoading = false;
        });
      },
    },
    $trs: {
      documentTitleForChannel: {
        message: 'Folders - { channelTitle }',
        context:
          'A folder is a collection of resources and other subfolders within a channel. This string indicates the folders grouped under a specific channel.',
      },
      documentTitleForTopic: {
        message: '{ topicTitle } - { channelTitle }',
        context: 'DO NOT TRANSLATE\nCopy the source string.',
      },
      showMore: {
        message: 'Show more',
        context: 'Clickable link which allows to load more resources.',
      },
      viewAll: {
        message: 'View all',
        context: 'Clickable link which allows to display all resources in a topic.',
      },
    },
  };

</script>


<style lang="scss" scoped>

  .page {
    position: relative;
    overflow-x: hidden;
  }

  .header {
    position: relative;
    // z-index: 4;
    width: 100%;
    height: 300px;
    padding-top: 32px;
    padding-bottom: 0;
    padding-left: 32px;
    background-color: white;
    border: 1px solid #dedede;
  }

  .folder-header-link {
    /deep/ .link-text {
      text-decoration: none !important;
    }
    /deep/ svg {
      fill: black !important;
    }
  }

  .tabs {
    position: absolute;
    bottom: 0;
  }

  .tab-button {
    padding: 18px;
    border-bottom: 2px solid transparent;
  }

  .main-content-grid {
    position: relative;
    margin: 24px;
  }

  .text {
    max-width: 920px;
  }

  /deep/.card-thumbnail-wrapper {
    max-width: 100%;
    height: 110px;
    border: 1px solid #dedede;
  }

  .results-title {
    display: inline-block;
    margin-bottom: 24px;
  }

  .results-header-group {
    margin-bottom: 24px;
  }

  .filter-action-button {
    display: inline-block;
    margin: 4px;
    margin-left: 8px;
  }

  .filter-overlay-toggle-button {
    margin-bottom: 16px;
  }

  .full-screen-side-panel {
    position: fixed;
    top: 0;
    bottom: 0;
    z-index: 12;
  }

  .mobile-header {
    position: relative;
    height: 100px;
    background-color: white;
  }

  .mobile-tabs {
    position: absolute;
    bottom: 0;
  }

  .channel-logo {
    position: absolute;
    top: 24px;
    right: 24px;
    max-height: 55px;
    vertical-align: bottom;
  }
  .overlay-close-button {
    position: absolute;
    top: 8px;
    right: 24px;
  }

  .more-after-grid {
    margin-bottom: 16px;
  }

  .end-button-block {
    width: 100%;
    margin-top: 16px;
    text-align: center;
  }

</style><|MERGE_RESOLUTION|>--- conflicted
+++ resolved
@@ -252,13 +252,10 @@
         :topicsListDisplayed="!searchActive"
         topicPage="True"
         :topics="topics"
-<<<<<<< HEAD
         :activeActivityButtons="activeActivityButtons"
         :activeCategories="activeCategories"
-=======
         :topicsLoading="topicMoreLoading"
         :more="topicMore"
->>>>>>> d9661856
         :genContentLink="genContentLink"
         :width="`${sidePanelWidth}px`"
         :availableLabels="labels"
@@ -605,19 +602,17 @@
       throttledHandleScroll() {
         return throttle(this.stickyCalculation);
       },
-<<<<<<< HEAD
       activeActivityButtons() {
         return this.searchTerms.learning_activities;
       },
       activeCategories() {
         return this.searchTerms.categories;
-=======
+      },
       childrenToDisplay() {
         return this.windowIsLarge ? carouselLimit : mobileCarouselLimit;
       },
       topicMore() {
         return this.topic.children && this.topic.children.more;
->>>>>>> d9661856
       },
     },
     watch: {
