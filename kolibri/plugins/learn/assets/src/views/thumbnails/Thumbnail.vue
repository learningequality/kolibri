--- conflicted
+++ resolved
@@ -1,4 +1,5 @@
 <template>
+
   <span
     class="thumbnail"
     :style="thumbnailStyles"
@@ -16,17 +17,15 @@
       class="image"
       :src="thumbnailUrl"
       alt=""
-      loading="lazy"
-<<<<<<< HEAD
     >
-=======
-    />
->>>>>>> c7ab0e78
     <slot name="labels"></slot>
   </span>
+
 </template>
 
+
 <script>
+
   /**
    * Displays a thumbnail in 16:9 ratio. A thumbnail image with
    * a different aspect ratio will be letterboxed to fit 16:9.
@@ -62,9 +61,12 @@
       },
     },
   };
+
 </script>
 
+
 <style lang="scss" scoped>
+
   /*
   16:9 aspect ratio with letterboxing (9 / 16 = 0.5625 = 56.25%)
   https://www.sitepoint.com/maintain-image-aspect-ratios-responsive-web-design/
@@ -103,4 +105,5 @@
       opacity: 0.3;
     }
   }
+
 </style>