<template>

  <div>
    <h1>{{ $tr('header') }}</h1>
    <p>
      <KExternalLink v-if="deviceContentUrl" :text="$tr('adminLink')" :href="deviceContentUrl" />
    </p>
    <p>{{ $tr('learnerText') }}</p>
  </div>

</template>


<script>

  import { mapGetters } from 'vuex';
  import urls from 'kolibri.urls';

  export default {
    name: 'ContentUnavailablePage',
    metaInfo() {
      return {
        title: this.$tr('documentTitle'),
      };
    },
    computed: {
      ...mapGetters(['canManageContent']),
      deviceContentUrl() {
        const deviceContentUrl = urls['kolibri:kolibri.plugins.device:device_management'];
        if (deviceContentUrl && this.canManageContent) {
          return `${deviceContentUrl()}#/content`;
        }

        return '';
      },
    },
    $trs: {
      header: 'No resources available',
      adminLink: 'As an administrator you can import channels',
      learnerText: 'Please ask your coach or administrator for assistance',
<<<<<<< HEAD
      documentTitle: 'Resource unavailable',
=======
      documentTitle: {
        message: 'Content Unavailable',
        context: '\nThis string should actually say "Resource unavailable"',
      },
>>>>>>> 95ddfde6
    },
  };

</script>


<style lang="scss" scoped>

  h1 {
    margin-top: 42px; // height of toolbar
  }

</style><|MERGE_RESOLUTION|>--- conflicted
+++ resolved
@@ -38,14 +38,10 @@
       header: 'No resources available',
       adminLink: 'As an administrator you can import channels',
       learnerText: 'Please ask your coach or administrator for assistance',
-<<<<<<< HEAD
-      documentTitle: 'Resource unavailable',
-=======
       documentTitle: {
         message: 'Content Unavailable',
         context: '\nThis string should actually say "Resource unavailable"',
       },
->>>>>>> 95ddfde6
     },
   };
 
