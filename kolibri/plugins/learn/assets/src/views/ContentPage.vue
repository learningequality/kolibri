--- conflicted
+++ resolved
@@ -128,11 +128,7 @@
   import { ContentNodeKinds } from 'kolibri.coreVue.vuex.constants';
   import CoachContentLabel from 'kolibri.coreVue.components.CoachContentLabel';
   import DownloadButton from 'kolibri.coreVue.components.DownloadButton';
-<<<<<<< HEAD
-  import { isAndroidWebView } from 'kolibri.utils.browserInfo';
-=======
   import { isEmbeddedWebView } from 'kolibri.utils.browser';
->>>>>>> fa14258f
   import UiIconButton from 'kolibri.coreVue.components.UiIconButton';
   import markdownIt from 'markdown-it';
   import {
@@ -203,11 +199,7 @@
           return (
             this.downloadableFiles.length &&
             this.content.kind !== ContentNodeKinds.EXERCISE &&
-<<<<<<< HEAD
-            !isAndroidWebView
-=======
-            !isEmbeddedWebView()
->>>>>>> fa14258f
+            !isEmbeddedWebView
           );
         }
         return false;
