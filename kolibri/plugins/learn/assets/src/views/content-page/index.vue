<template>

  <div>

    <page-header :title="content.title">
    </page-header>

    <content-renderer
      v-if="!content.assessment"
      v-show="!searchOpen"
      class="content-renderer"
      @sessionInitialized="setWasIncomplete"
      @startTracking="startTracking"
      @stopTracking="stopTracking"
      @updateProgress="updateProgress"
      :id="content.id"
      :kind="content.kind"
      :files="content.files"
      :contentId="content.content_id"
      :channelId="channelId"
      :available="content.available"
      :extraFields="content.extra_fields"
      :initSession="initSession">
      <icon-button @click="nextContentClicked" v-if="showNextBtn" class="next-btn right" :text="$tr('nextContent')" alignment="right">
        <mat-svg class="right-arrow" category="navigation" name="chevron_right"/>
      </icon-button>
    </content-renderer>

    <assessment-wrapper
      v-else
      v-show="!searchOpen"
      class="content-renderer"
      @sessionInitialized="setWasIncomplete"
      @startTracking="startTracking"
      @stopTracking="stopTracking"
      @updateProgress="updateProgress"
      :id="content.id"
      :kind="content.kind"
      :files="content.files"
      :contentId="content.content_id"
      :channelId="channelId"
      :available="content.available"
      :extraFields="content.extra_fields"
      :initSession="initSession">
      <icon-button @click="nextContentClicked" v-if="showNextBtn" class="next-btn right" :text="$tr('nextContent')" alignment="right">
        <mat-svg class="right-arrow" category="navigation" name="chevron_right"/>
      </icon-button>
    </assessment-wrapper>

    <p v-html="description"></p>


    <div class="metadata">
      <p v-if="content.author">
        {{ $tr('author') }}: {{ content.author }}
      </p>

      <p v-if="content.license" >
        {{ $tr('license') }}: {{ content.license }}

        <template v-if="content.license_description">
          <span ref="licensetooltip">
            <ui-icon icon="info_outline" :ariaLabel="$tr('licenseDescription')" class="license-tooltip"/>
          </span>

          <ui-popover trigger="licensetooltip" class="license-description">
            {{ content.license_description }}
          </ui-popover>
        </template>

      </p>

      <p v-if="content.license_owner">
        {{ $tr('copyrightHolder') }}: {{ content.license_owner }}
      </p>
    </div>

    <download-button v-if="canDownload" :files="content.files" class="download-button"/>

    <content-card-carousel
      v-if="showRecommended"
      :gen-link="genRecLink"
      :header="recommendedText"
      :contents="recommended"/>

    <content-points
      v-if="progress >= 1 && wasIncomplete"
      @close="closeModal"
      :kind="content.next_content.kind"
      :title="content.next_content.title">

      <icon-button slot="nextItemBtn" @click="nextContentClicked" class="next-btn" :text="$tr('nextContent')" alignment="right">
        <mat-svg class="right-arrow" category="navigation" name="chevron_right"/>
      </icon-button>
    </content-points>

  </div>

</template>


<script>

  import {
<<<<<<< HEAD
    initSessionAction,
    updateProgressAction,
    startTracking,
    stopTracking,
  } from 'kolibri.coreVue.vuex.actions';
  import { PageNames } from '../../constants';
=======
    initContentSession as initSessionAction,
    updateProgress as updateProgressAction,
    startTrackingProgress as startTracking,
    stopTrackingProgress as stopTracking,
  } from 'kolibri.coreVue.vuex.actions';
  import { PageNames, PageModes } from '../../constants';
>>>>>>> d97ecd62
  import { pageMode } from '../../state/getters';
  import { ContentNodeKinds } from 'kolibri.coreVue.vuex.constants';
  import { isSuperuser } from 'kolibri.coreVue.vuex.getters';
  import { updateContentNodeProgress } from '../../state/actions';
  import pageHeader from '../page-header';
  import contentCardCarousel from '../content-card-carousel';
  import contentRenderer from 'kolibri.coreVue.components.contentRenderer';
  import downloadButton from 'kolibri.coreVue.components.downloadButton';
  import iconButton from 'kolibri.coreVue.components.iconButton';
  import assessmentWrapper from '../assessment-wrapper';
  import contentPoints from '../content-points';
  import uiPopover from 'keen-ui/src/UiPopover';
  import uiIcon from 'keen-ui/src/UiIcon';
  import markdownIt from 'markdown-it';

  export default {
    $trNameSpace: 'learnContent',
    $trs: {
      recommended: 'Recommended',
      nextContent: 'Go to next item',
      author: 'Author',
      license: 'License',
      licenseDescription: 'License description',
      copyrightHolder: 'Copyright holder',
    },
    data: () => ({ wasIncomplete: false }),
    computed: {
      canDownload() {
        if (this.content) {
          return this.content.kind !== ContentNodeKinds.EXERCISE;
        }
        return false;
      },
      description() {
        if (this.content) {
          const md = new markdownIt('zero', { breaks: true });
          return md.render(this.content.description);
        }
      },
      showNextBtn() {
        return this.progress >= 1 && this.content && this.nextContentLink;
      },
      recommendedText() {
        return this.$tr('recommended');
      },
      progress() {
        if (!this.isSuperuser) {
          return this.summaryProgress;
        }
        return this.sessionProgress;
      },
      nextContentLink() {
        const nextContent = this.content.next_content;
        if (nextContent) {
          if (nextContent.kind === 'topic') {
            return {
              name: PageNames.EXPLORE_TOPIC,
              params: { channel_id: this.channelId, id: nextContent.id },
            };
          }
          return {
            name: PageNames.EXPLORE_CONTENT,
            params: { channel_id: this.channelId, id: nextContent.id },
          };
        }
        return null;
      },
      showRecommended() {
        if (this.recommended && this.pageMode === PageModes.LEARN) {
          return true;
        }
        return false;
      },
    },
    components: {
      pageHeader,
      contentCardCarousel,
      contentRenderer,
      downloadButton,
      iconButton,
      assessmentWrapper,
      contentPoints,
      uiPopover,
      uiIcon,
    },
    methods: {
      nextContentClicked() {
        this.$router.push(this.nextContentLink);
      },
      setWasIncomplete() {
        this.wasIncomplete = this.progress < 1;
      },
      initSession() {
        return this.initSessionAction(this.channelId, this.contentId, this.content.kind);
      },
      updateProgress(progressPercent, forceSave = false) {
        const summaryProgress = this.updateProgressAction(progressPercent, forceSave);
        updateContentNodeProgress(this.channelId, this.contentNodeId, summaryProgress);
      },
      closeModal() {
        this.wasIncomplete = false;
      },
      genRecLink(id, kind) {
        if (kind === 'topic') {
          return {
            name: PageNames.EXPLORE_TOPIC,
            params: { channel_id: this.channelId, id },
          };
        }
        return {
          name: PageNames.LEARN_CONTENT,
          params: { channel_id: this.channelId, id },
        };
      },
    },
    beforeDestroy() {
      this.stopTracking();
    },
    vuex: {
      getters: {
        searchOpen: state => state.searchOpen,
        content: state => state.pageState.content,
        contentId: state => state.pageState.content.content_id,
        contentNodeId: state => state.pageState.content.id,
        channelId: state => state.core.channels.currentId,
        pagename: state => state.pageName,
        recommended: state => state.pageState.recommended,
        summaryProgress: state => state.core.logging.summary.progress,
        sessionProgress: state => state.core.logging.session.progress,
        pageMode,
        isSuperuser,
      },
      actions: {
        initSessionAction,
        updateProgressAction,
        startTracking,
        stopTracking,
      },
    },
  };

</script>


<style lang="stylus" scoped>

  @require '~kolibri.styles.definitions'

  .next-btn
    background-color: #4A8DDC
    border: none
    color: $core-bg-light
    &:hover
      &:not(.is-disabled)
        background-color: #336db1

  .next-btn:hover svg
    fill: $core-bg-light

  .right
    float: right

  .right-arrow
    fill: $core-bg-light

  .right-arrow:hover
    fill: $core-bg-light

  .metadata
    font-size: smaller

  .download-button
    display: block

  .license-tooltip
    cursor: pointer
    font-size: 1.25em
    color: $core-action-dark

  .license-description
    max-width: 300px
    padding: 1em
    font-size: smaller

</style><|MERGE_RESOLUTION|>--- conflicted
+++ resolved
@@ -102,21 +102,12 @@
 <script>
 
   import {
-<<<<<<< HEAD
-    initSessionAction,
-    updateProgressAction,
-    startTracking,
-    stopTracking,
-  } from 'kolibri.coreVue.vuex.actions';
-  import { PageNames } from '../../constants';
-=======
     initContentSession as initSessionAction,
     updateProgress as updateProgressAction,
     startTrackingProgress as startTracking,
     stopTrackingProgress as stopTracking,
   } from 'kolibri.coreVue.vuex.actions';
   import { PageNames, PageModes } from '../../constants';
->>>>>>> d97ecd62
   import { pageMode } from '../../state/getters';
   import { ContentNodeKinds } from 'kolibri.coreVue.vuex.constants';
   import { isSuperuser } from 'kolibri.coreVue.vuex.getters';
