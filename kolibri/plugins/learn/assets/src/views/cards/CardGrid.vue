<template>

  <div class="cards-grid" :class="[gridClass, levelClass]">
    <slot></slot>
  </div>

</template>


<script>

  import useKResponsiveWindow from 'kolibri-design-system/lib/useKResponsiveWindow';

  const GRID_TYPE_1 = 1;
  const GRID_TYPE_2 = 2;

  export default {
    name: 'CardGrid',
    setup() {
      const { windowBreakpoint } = useKResponsiveWindow();
<<<<<<< HEAD
      return { windowBreakpoint };
=======
      return {
        windowBreakpoint,
      };
>>>>>>> a4e6f6bb
    },
    props: {
      /**
       * `1` or `2`
       *
       * The following number of cards will
       * be displayed on one row:
       *
       * Grid type `1`
       *   Level 3+: 3 cards
       *   Level 2: 2 cards
       *   Level 1: 1 cards
       *   Level 0: 1 card
       *
       * Grid type `2`
       *   Level 3+: 4 cards
       *   Level 2: 3 cards
       *   Level 1: 2 cards
       *   Level 0: 1 card
       */
      gridType: {
        type: Number,
        required: false,
        default: GRID_TYPE_1,
        validator(value) {
          return [GRID_TYPE_1, GRID_TYPE_2].includes(value);
        },
      },
    },
    computed: {
      gridClass() {
        switch (this.gridType) {
          case GRID_TYPE_1:
            return 'grid-type-1';
          case GRID_TYPE_2:
            return 'grid-type-2';
          default:
            return 'grid-type-1';
        }
      },
      levelClass() {
        return `level-${this.windowBreakpoint}`;
      },
    },
  };

</script>


<style lang="scss" scoped>

  $grid-margin: 8px;
  $margins: $grid-margin * 2;

  @mixin per-row($n) {
    > * {
      width: calc((100% / #{$n}) - #{$margins});
    }
  }

  .cards-grid > * {
    margin: $grid-margin;
  }

  .grid-type-1 {
    @include per-row(3);

    &.level-2 {
      @include per-row(2);
    }

    &.level-1,
    &.level-0 {
      @include per-row(1);
    }
  }

  .grid-type-2 {
    @include per-row(4);

    &.level-2 {
      @include per-row(3);
    }

    &.level-1 {
      @include per-row(2);
    }

    &.level-0 {
      @include per-row(1);
    }
  }

  .cards-grid {
    display: flex;
    flex-wrap: wrap;
    align-items: stretch;
  }

</style><|MERGE_RESOLUTION|>--- conflicted
+++ resolved
@@ -18,13 +18,6 @@
     name: 'CardGrid',
     setup() {
       const { windowBreakpoint } = useKResponsiveWindow();
-<<<<<<< HEAD
-      return { windowBreakpoint };
-=======
-      return {
-        windowBreakpoint,
-      };
->>>>>>> a4e6f6bb
     },
     props: {
       /**
