const Resources = require('kolibri').resources.ContentNodeResource;
const ChannelResource = require('kolibri').resources.ChannelResource;
const constants = require('./state/constants');
const PageNames = constants.PageNames;


/**
 * Vuex State Mappers
 *
 * The methods below help map data from
 * the API to state in the Vuex store
 */

function _crumbState(ancestors) {
  // skip the root node
  return ancestors.slice(1).map(ancestor => ({
    id: ancestor.pk,
    title: ancestor.title,
  }));
}


function _topicState(data) {
  const state = {
    id: data.pk,
    title: data.title,
    description: data.description,
    breadcrumbs: _crumbState(data.ancestors),
  };
  return state;
}


function _contentState(data) {
  const state = {
    id: data.pk,
    title: data.title,
    kind: data.kind,
    description: data.description,
    thumbnail: data.thumbnail,
    available: data.available,
    files: data.files,
    progress: data.progress ? data.progress : 'unstarted',
    breadcrumbs: _crumbState(data.ancestors),
  };
  return state;
}


function _collectionState(data) {
  const topics = data
    .filter((item) => item.kind === 'topic')
    .map((item) => _topicState(item));
  const contents = data
    .filter((item) => item.kind !== 'topic')
    .map((item) => _contentState(item));
  return { topics, contents };
}


/**
 * Actions
 *
 * These methods are used to update client-side state
 */

<<<<<<< HEAD

=======
>>>>>>> 6bb43419
function setChannelMetadata() {
  return 1;
}

console.log(ChannelResource, setChannelMetadata());

<<<<<<< HEAD
function showExploreTopic(store, id, channelId) {
  store.dispatch('SET_PAGE_LOADING');
=======

function showExploreTopic(store, id, channelId) {
  store.dispatch('CORE_SET_PAGE_LOADING', true);
>>>>>>> 6bb43419
  store.dispatch('SET_PAGE_NAME', PageNames.EXPLORE_ROOT);

  const attributesPromise = Resources.getModel(id).fetch();
  const childrenPromise = Resources.getCollection({ parent: id }).fetch();

  Promise.all([attributesPromise, childrenPromise])
    .then(([attributes, children]) => {
      const pageState = { id };
      pageState.topic = _topicState(attributes);
      const collection = _collectionState(children);
      pageState.subtopics = collection.topics;
      pageState.contents = collection.contents;
      pageState.currentChannelId = channelId;
      store.dispatch('SET_PAGE_STATE', pageState);
      store.dispatch('CORE_SET_PAGE_LOADING', false);
      store.dispatch('CORE_SET_ERROR', null);
    })
    .catch((error) => {
      store.dispatch('CORE_SET_ERROR', JSON.stringify(error, null, '\t'));
      store.dispatch('CORE_SET_PAGE_LOADING', false);
    });
}


function showExploreContent(store, id, channelId) {
<<<<<<< HEAD
  store.dispatch('SET_PAGE_LOADING');
=======
  store.dispatch('CORE_SET_PAGE_LOADING', true);
>>>>>>> 6bb43419
  store.dispatch('SET_PAGE_NAME', PageNames.EXPLORE_CONTENT);

  Resources.getModel(id).fetch()
    .then((attributes) => {
      const pageState = { content: _contentState(attributes) };
      pageState.currentChannelId = channelId;
      store.dispatch('SET_PAGE_STATE', pageState);
      store.dispatch('CORE_SET_PAGE_LOADING', false);
      store.dispatch('CORE_SET_ERROR', null);
    })
    .catch((error) => {
      store.dispatch('CORE_SET_ERROR', JSON.stringify(error, null, '\t'));
      store.dispatch('CORE_SET_PAGE_LOADING', false);
    });
}


function showLearnRoot(store, channelId) {
<<<<<<< HEAD
  store.dispatch('SET_PAGE_LOADING');
=======
  store.dispatch('CORE_SET_PAGE_LOADING', true);
>>>>>>> 6bb43419
  store.dispatch('SET_PAGE_NAME', PageNames.LEARN_ROOT);

  Resources.getCollection({ recommendations: '' }).fetch()
    .then((recommendations) => {
      const pageState = { recommendations: recommendations.map(_contentState) };
      pageState.currentChannelId = channelId;
      store.dispatch('SET_PAGE_STATE', pageState);
      store.dispatch('CORE_SET_PAGE_LOADING', false);
      store.dispatch('CORE_SET_ERROR', null);
    })
    .catch((error) => {
      store.dispatch('CORE_SET_ERROR', JSON.stringify(error, null, '\t'));
      store.dispatch('CORE_SET_PAGE_LOADING', false);
    });
}


function showLearnContent(store, id, channelId) {
<<<<<<< HEAD
  store.dispatch('SET_PAGE_LOADING');
=======
  store.dispatch('CORE_SET_PAGE_LOADING', true);
>>>>>>> 6bb43419
  store.dispatch('SET_PAGE_NAME', PageNames.LEARN_CONTENT);

  const attributesPromise = Resources.getModel(id).fetch();
  const recommendedPromise = Resources.getCollection({ recommendations_for: id }).fetch();

  Promise.all([attributesPromise, recommendedPromise])
    .then(([attributes, recommended]) => {
      const pageState = {
        content: _contentState(attributes),
        recommended: recommended.map(_contentState),
      };
      pageState.currentChannelId = channelId;
      store.dispatch('SET_PAGE_STATE', pageState);
      store.dispatch('CORE_SET_PAGE_LOADING', false);
      store.dispatch('CORE_SET_ERROR', null);
    })
    .catch((error) => {
      store.dispatch('CORE_SET_ERROR', JSON.stringify(error, null, '\t'));
      store.dispatch('CORE_SET_PAGE_LOADING', false);
    });
}


function triggerSearch(store, searchTerm) {
  if (!searchTerm) {
    const searchState = {
      searchTerm,
      topics: [],
      contents: [],
    };
    store.dispatch('SET_SEARCH_STATE', searchState);
    return;
  }

  store.dispatch('SET_SEARCH_LOADING');

  const contentCollection = Resources.getPagedCollection({ search: searchTerm });
  const searchResultsPromise = contentCollection.fetch();

  searchResultsPromise.then((results) => {
    const searchState = { searchTerm };
    const collection = _collectionState(results);
    searchState.topics = collection.topics;
    searchState.contents = collection.contents;
    store.dispatch('SET_SEARCH_STATE', searchState);
  })
  .catch((error) => {
    // TODO - how to parse and format?
    store.dispatch('CORE_SET_ERROR', JSON.stringify(error, null, '\t'));
  });
}


function toggleSearch(store) {
  store.dispatch('TOGGLE_SEARCH');
}


function showScratchpad(store) {
  store.dispatch('SET_PAGE_NAME', PageNames.SCRATCHPAD);
  store.dispatch('SET_PAGE_STATE', {});
  store.dispatch('CORE_SET_PAGE_LOADING', false);
  store.dispatch('CORE_SET_ERROR', null);
}


module.exports = {
  showExploreTopic,
  showExploreContent,
  showLearnRoot,
  showLearnContent,
  showScratchpad,
  triggerSearch,
  toggleSearch,
};<|MERGE_RESOLUTION|>--- conflicted
+++ resolved
@@ -64,24 +64,15 @@
  * These methods are used to update client-side state
  */
 
-<<<<<<< HEAD
-
-=======
->>>>>>> 6bb43419
+
 function setChannelMetadata() {
   return 1;
 }
 
 console.log(ChannelResource, setChannelMetadata());
 
-<<<<<<< HEAD
 function showExploreTopic(store, id, channelId) {
-  store.dispatch('SET_PAGE_LOADING');
-=======
-
-function showExploreTopic(store, id, channelId) {
-  store.dispatch('CORE_SET_PAGE_LOADING', true);
->>>>>>> 6bb43419
+  store.dispatch('CORE_SET_PAGE_LOADING', true);
   store.dispatch('SET_PAGE_NAME', PageNames.EXPLORE_ROOT);
 
   const attributesPromise = Resources.getModel(id).fetch();
@@ -107,11 +98,7 @@
 
 
 function showExploreContent(store, id, channelId) {
-<<<<<<< HEAD
-  store.dispatch('SET_PAGE_LOADING');
-=======
-  store.dispatch('CORE_SET_PAGE_LOADING', true);
->>>>>>> 6bb43419
+  store.dispatch('CORE_SET_PAGE_LOADING', true);
   store.dispatch('SET_PAGE_NAME', PageNames.EXPLORE_CONTENT);
 
   Resources.getModel(id).fetch()
@@ -130,11 +117,7 @@
 
 
 function showLearnRoot(store, channelId) {
-<<<<<<< HEAD
-  store.dispatch('SET_PAGE_LOADING');
-=======
-  store.dispatch('CORE_SET_PAGE_LOADING', true);
->>>>>>> 6bb43419
+  store.dispatch('CORE_SET_PAGE_LOADING', true);
   store.dispatch('SET_PAGE_NAME', PageNames.LEARN_ROOT);
 
   Resources.getCollection({ recommendations: '' }).fetch()
@@ -153,11 +136,7 @@
 
 
 function showLearnContent(store, id, channelId) {
-<<<<<<< HEAD
-  store.dispatch('SET_PAGE_LOADING');
-=======
-  store.dispatch('CORE_SET_PAGE_LOADING', true);
->>>>>>> 6bb43419
+  store.dispatch('CORE_SET_PAGE_LOADING', true);
   store.dispatch('SET_PAGE_NAME', PageNames.LEARN_CONTENT);
 
   const attributesPromise = Resources.getModel(id).fetch();
