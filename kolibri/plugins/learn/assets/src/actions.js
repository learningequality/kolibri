--- conflicted
+++ resolved
@@ -191,9 +191,6 @@
     });
 }
 
-<<<<<<< HEAD
-function showExploreTopic(store, channelId, id, isChannelRoot = false) {
-=======
 function showExploreChannel(store, channelId) {
   store.dispatch('CORE_SET_PAGE_LOADING', true);
   store.dispatch('SET_PAGE_NAME', PageNames.EXPLORE_CHANNEL);
@@ -228,13 +225,8 @@
 
 
 function showExploreTopic(store, channelId, id) {
->>>>>>> 440b90f9
-  store.dispatch('CORE_SET_PAGE_LOADING', true);
-  if (isChannelRoot) {
-    store.dispatch('SET_PAGE_NAME', PageNames.EXPLORE_CHANNEL);
-  } else {
-    store.dispatch('SET_PAGE_NAME', PageNames.EXPLORE_TOPIC);
-  }
+  store.dispatch('CORE_SET_PAGE_LOADING', true);
+  store.dispatch('SET_PAGE_NAME', PageNames.EXPLORE_TOPIC);
   store.dispatch('SET_CURRENT_CHANNEL', channelId);
   cookiejs.set('currentChannel', channelId);
 
