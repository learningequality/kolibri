const Resources = require('kolibri').resources.ContentNodeResource;
const constants = require('./state/constants');

const PageNames = constants.PageNames;


function _crumbState(ancestors) {
  // skip the root node
  return ancestors.slice(1).map(ancestor => ({
    id: ancestor.pk,
    title: ancestor.title,
  }));
}

function _topicState(data) {
  const state = {
    id: data.pk,
    title: data.title,
    description: data.description,
    breadcrumbs: _crumbState(data.ancestors),
  };
  return state;
}

function _contentState(data) {
  const state = {
    id: data.pk,
    title: data.title,
    kind: data.kind,
    description: data.description,
    thumbnail: data.thumbnail,
    available: data.available,
    files: data.files,
    progress: data.progress ? data.progress : 'unstarted',
    breadcrumbs: _crumbState(data.ancestors),
  };
  return state;
}

<<<<<<< HEAD
function showExploreTopic(store, id) {
  store.dispatch('SET_LOADING');
  store.dispatch('SET_PAGE_NAME', PageNames.EXPLORE_ROOT);
=======
/**
 * Function to dispatch mutations to topics and contents by node kind.
 * @param {Object[]} nodes - Data to dispatch mutations with.
 * @param {Function} dispatch - dispatch method of Vuex Store.
 * @param {String} topicMutation - name of mutation to dispatch topic data to.
 * @param {String} contentMutation - name of mutation to dispatch content data to.
 */
const nodeAssignment = (nodes, dispatch, topicMutation, contentMutation) => {
  const topics = nodes.filter((node) => node.kind === 'topic');
  const contents = nodes.filter((node) => node.kind !== 'topic');
>>>>>>> 2bdc7047

  const attributesPromise = Resources.getModel(id).fetch();
  const childrenPromise = Resources.getCollection({ parent: id }).fetch();

<<<<<<< HEAD
  Promise.all([attributesPromise, childrenPromise])
    .then(([attributes, children]) => {
      const pageState = { id };
      pageState.topic = _topicState(attributes);
      pageState.subtopics = children
        .filter((item) => item.kind === 'topic')
        .map((item) => _topicState(item));
      pageState.contents = children
        .filter((item) => item.kind !== 'topic')
        .map((item) => _contentState(item));
      store.dispatch('SET_PAGE_STATE', pageState);
    })
    .catch((error) => {
      // TODO - how to parse and format?
      store.dispatch('SET_PAGE_ERROR', JSON.stringify(error, null, '\t'));
    });
}

function showExploreContent(store, id) {
  store.dispatch('SET_LOADING');
  store.dispatch('SET_PAGE_NAME', PageNames.EXPLORE_CONTENT);

  Resources.getModel(id).fetch()
    .then((attributes) => {
      const pageState = _contentState(attributes);
      store.dispatch('SET_PAGE_STATE', pageState);
    })
    .catch((error) => {
      // TODO - how to parse and format?
      store.dispatch('SET_PAGE_ERROR', JSON.stringify(error, null, '\t'));
=======
  dispatch(topicMutation, topics);
  dispatch(contentMutation, contents);
};

/**
 * Action to fetch child topics of a particular topic from the API.
 * @param {Function} dispatch - The dispatch method of the store object.
 * @param {String} id - The id of the model to fetch the children of.
 */
const fetchNodes = ({ dispatch }, id) => {
  // Get the collection from ContentNodeResource.
  if (typeof id === 'undefined') {
    id = 'root'; // eslint-disable-line no-param-reassign
  }
  const contentCollection = Kolibri.resources.ContentNodeResource.getCollection({ parent: id });
  if (contentCollection.synced) {
    nodeAssignment(contentCollection.data, dispatch, 'SET_TOPICS', 'SET_CONTENTS');
  } else {
    contentCollection.fetch().then(() => {
      nodeAssignment(contentCollection.data, dispatch, 'SET_TOPICS', 'SET_CONTENTS');
>>>>>>> 2bdc7047
    });
}

function showLearnRoot(store) {
  store.dispatch('SET_PAGE_NAME', PageNames.LEARN_ROOT);
  store.dispatch('SET_PAGE_STATE', {}); // TODO
}

function showScratchpad(store) {
  store.dispatch('SET_PAGE_NAME', PageNames.SCRATCHPAD);
  store.dispatch('SET_PAGE_STATE', {});
}



const searchNodes = ({ dispatch }, params, page) => {
  // Get the collection from ContentNodeResource.
  const pageSize = 15;
  const contentCollection = Kolibri.resources.ContentNodeResource.getPagedCollection({
    search: params,
  }, {
    pageSize,
    page,
  });
  if (contentCollection.synced) {
    nodeAssignment(contentCollection.data, dispatch, 'SET_SEARCH_TOPICS', 'SET_SEARCH_CONTENTS');
    dispatch('SET_SEARCH_PAGES', contentCollection.pageCount);
    dispatch('SET_SEARCH_FINISHED', true);
  } else {
    contentCollection.fetch().then(() => {
      nodeAssignment(contentCollection.data, dispatch, 'SET_SEARCH_TOPICS', 'SET_SEARCH_CONTENTS');
      dispatch('SET_SEARCH_PAGES', contentCollection.pageCount);
      dispatch('SET_SEARCH_FINISHED', true);
    });
  }
};

const searchReset = ({ dispatch }) => {
  dispatch('SET_SEARCH_FINISHED', false);
};

const searchToggleSwitch = ({ dispatch }, params) => {
  dispatch('SET_SEARCH_TOGGLED', params);
};

module.exports = {
<<<<<<< HEAD
  showExploreTopic,
  showExploreContent,
  showLearnRoot,
  showScratchpad,
=======
  fetchFullContent,
  fetchNodes,
  searchNodes,
  searchToggleSwitch,
  searchReset,
>>>>>>> 2bdc7047
};<|MERGE_RESOLUTION|>--- conflicted
+++ resolved
@@ -2,7 +2,6 @@
 const constants = require('./state/constants');
 
 const PageNames = constants.PageNames;
-
 
 function _crumbState(ancestors) {
   // skip the root node
@@ -37,27 +36,13 @@
   return state;
 }
 
-<<<<<<< HEAD
 function showExploreTopic(store, id) {
   store.dispatch('SET_LOADING');
   store.dispatch('SET_PAGE_NAME', PageNames.EXPLORE_ROOT);
-=======
-/**
- * Function to dispatch mutations to topics and contents by node kind.
- * @param {Object[]} nodes - Data to dispatch mutations with.
- * @param {Function} dispatch - dispatch method of Vuex Store.
- * @param {String} topicMutation - name of mutation to dispatch topic data to.
- * @param {String} contentMutation - name of mutation to dispatch content data to.
- */
-const nodeAssignment = (nodes, dispatch, topicMutation, contentMutation) => {
-  const topics = nodes.filter((node) => node.kind === 'topic');
-  const contents = nodes.filter((node) => node.kind !== 'topic');
->>>>>>> 2bdc7047
 
   const attributesPromise = Resources.getModel(id).fetch();
   const childrenPromise = Resources.getCollection({ parent: id }).fetch();
 
-<<<<<<< HEAD
   Promise.all([attributesPromise, childrenPromise])
     .then(([attributes, children]) => {
       const pageState = { id };
@@ -88,28 +73,6 @@
     .catch((error) => {
       // TODO - how to parse and format?
       store.dispatch('SET_PAGE_ERROR', JSON.stringify(error, null, '\t'));
-=======
-  dispatch(topicMutation, topics);
-  dispatch(contentMutation, contents);
-};
-
-/**
- * Action to fetch child topics of a particular topic from the API.
- * @param {Function} dispatch - The dispatch method of the store object.
- * @param {String} id - The id of the model to fetch the children of.
- */
-const fetchNodes = ({ dispatch }, id) => {
-  // Get the collection from ContentNodeResource.
-  if (typeof id === 'undefined') {
-    id = 'root'; // eslint-disable-line no-param-reassign
-  }
-  const contentCollection = Kolibri.resources.ContentNodeResource.getCollection({ parent: id });
-  if (contentCollection.synced) {
-    nodeAssignment(contentCollection.data, dispatch, 'SET_TOPICS', 'SET_CONTENTS');
-  } else {
-    contentCollection.fetch().then(() => {
-      nodeAssignment(contentCollection.data, dispatch, 'SET_TOPICS', 'SET_CONTENTS');
->>>>>>> 2bdc7047
     });
 }
 
@@ -123,49 +86,45 @@
   store.dispatch('SET_PAGE_STATE', {});
 }
 
+function showSearchResults(store, params, page) {
+  store.dispatch('SET_SEARCH_LOADING', true);
 
-
-const searchNodes = ({ dispatch }, params, page) => {
-  // Get the collection from ContentNodeResource.
   const pageSize = 15;
-  const contentCollection = Kolibri.resources.ContentNodeResource.getPagedCollection({
+  const contentCollection = Resources.getPagedCollection({
     search: params,
   }, {
     pageSize,
     page,
   });
-  if (contentCollection.synced) {
-    nodeAssignment(contentCollection.data, dispatch, 'SET_SEARCH_TOPICS', 'SET_SEARCH_CONTENTS');
-    dispatch('SET_SEARCH_PAGES', contentCollection.pageCount);
-    dispatch('SET_SEARCH_FINISHED', true);
-  } else {
-    contentCollection.fetch().then(() => {
-      nodeAssignment(contentCollection.data, dispatch, 'SET_SEARCH_TOPICS', 'SET_SEARCH_CONTENTS');
-      dispatch('SET_SEARCH_PAGES', contentCollection.pageCount);
-      dispatch('SET_SEARCH_FINISHED', true);
-    });
-  }
-};
+  const searchResultsPromise = contentCollection.fetch();
+
+  searchResultsPromise.then((results) => {
+    const searchState = { params };
+    searchState.pageCount = contentCollection.pageCount;
+    searchState.topics = results
+      .filter((item) => item.kind === 'topic')
+      .map((item) => _topicState(item));
+    searchState.contents = results
+      .filter((item) => item.kind !== 'topic')
+      .map((item) => _contentState(item));
+    store.dispatch('SET_SEARCH_STATE', searchState);
+    store.dispatch('SET_SEARCH_LOADING', false);
+  })
+  .catch((error) => {
+    // TODO - how to parse and format?
+    store.dispatch('SET_SEARCH_ERROR', JSON.stringify(error, null, '\t'));
+  });
+}
 
 const searchReset = ({ dispatch }) => {
-  dispatch('SET_SEARCH_FINISHED', false);
-};
-
-const searchToggleSwitch = ({ dispatch }, params) => {
-  dispatch('SET_SEARCH_TOGGLED', params);
+  dispatch('SET_SEARCH_LOADING', false);
 };
 
 module.exports = {
-<<<<<<< HEAD
   showExploreTopic,
   showExploreContent,
   showLearnRoot,
   showScratchpad,
-=======
-  fetchFullContent,
-  fetchNodes,
-  searchNodes,
-  searchToggleSwitch,
+  showSearchResults,
   searchReset,
->>>>>>> 2bdc7047
 };