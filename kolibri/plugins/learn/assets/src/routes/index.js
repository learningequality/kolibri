import store from 'kolibri.coreVue.vuex.store';
import router from 'kolibri.coreVue.router';
import { showSearch } from '../modules/search/handlers';
import {
  showTopicsTopic,
  showTopicsChannel,
  showTopicsContent,
} from '../modules/topicsTree/handlers';
import {
  showLibrary,
  showPopularPage,
  showNextStepsPage,
  showResumePage,
} from '../modules/recommended/handlers';
import { showChannels } from '../modules/topicsRoot/handlers';
import { PageNames, ClassesPageNames } from '../constants';
<<<<<<< HEAD
import LibraryPage from '../views/LibraryPage';
=======
import HomePage from '../views/HomePage';
import RecommendedPage from '../views/RecommendedPage';
>>>>>>> aba6268e
import RecommendedSubpage from '../views/RecommendedSubpage';
import classesRoutes from './classesRoutes';

function unassignedContentGuard() {
  const { canAccessUnassignedContent } = store.getters;
  if (!canAccessUnassignedContent) {
    // If there are no memberships and it is allowed, redirect to topics page
    return router.replace({ name: ClassesPageNames.ALL_CLASSES });
  }
  // Otherwise return nothing
  return;
}

export default [
  ...classesRoutes,
  {
    name: PageNames.ROOT,
    path: '/',
    handler: () => {
      const { memberships } = store.state;
      const { canAccessUnassignedContent } = store.getters;

      // If a registered user, go to Home Page, else go to Content
      return router.replace({
        name:
          memberships.length > 0 || !canAccessUnassignedContent
            ? PageNames.HOME
            : PageNames.TOPICS_ROOT,
      });
    },
  },
  {
<<<<<<< HEAD
    name: PageNames.LIBRARY,
    path: '/library',
=======
    name: PageNames.HOME,
    path: '/home',
    component: HomePage,
    handler() {
      store.commit('SET_PAGE_NAME', PageNames.HOME);
      store.commit('CORE_SET_PAGE_LOADING', false);
    },
  },
  {
    name: PageNames.TOPICS_ROOT,
    path: '/topics',
>>>>>>> aba6268e
    handler: () => {
      if (unassignedContentGuard()) {
        return unassignedContentGuard();
      }
      showChannels(store);
      showLibrary(store);
    },
    component: LibraryPage,
  },
  {
    name: PageNames.SEARCH,
    path: '/search',
    handler: toRoute => {
      if (unassignedContentGuard()) {
        return unassignedContentGuard();
      }
      showSearch(store, { ...toRoute.query });
    },
  },
  {
    name: PageNames.CONTENT_UNAVAILABLE,
    path: '/resources-unavailable',
    handler: () => {
      store.commit('SET_PAGE_NAME', PageNames.CONTENT_UNAVAILABLE);
      store.commit('CORE_SET_PAGE_LOADING', false);
      store.commit('CORE_SET_ERROR', null);
    },
  },
  {
    name: PageNames.TOPICS_CHANNEL,
    path: '/topics/:channel_id',
    handler: (toRoute, fromRoute) => {
      if (unassignedContentGuard()) {
        return unassignedContentGuard();
      }
      // If navigation is triggered by a custom channel updating the
      // context query param, do not run the handler
      if (toRoute.params.channel_id === fromRoute.params.channel_id) {
        return;
      }
      showTopicsChannel(store, toRoute.params.channel_id);
    },
  },
  {
    name: PageNames.TOPICS_TOPIC,
    path: '/topics/t/:id',
    handler: (toRoute, fromRoute) => {
      if (unassignedContentGuard()) {
        return unassignedContentGuard();
      }
      // If navigation is triggered by a custom navigation updating the
      // context query param, do not run the handler
      if (toRoute.params.id === fromRoute.params.id) {
        return;
      }
      showTopicsTopic(store, { id: toRoute.params.id });
    },
  },
  {
    name: PageNames.TOPICS_CONTENT,
    path: '/topics/c/:id',
    handler: toRoute => {
      if (unassignedContentGuard()) {
        return unassignedContentGuard();
      }
      showTopicsContent(store, toRoute.params.id);
    },
  },
  {
    name: PageNames.RECOMMENDED_POPULAR,
    path: '/recommended/popular',
    handler: () => {
      if (unassignedContentGuard()) {
        return unassignedContentGuard();
      }
      showPopularPage(store);
    },
    component: RecommendedSubpage,
  },
  {
    name: PageNames.RECOMMENDED_RESUME,
    path: '/recommended/resume',
    handler: () => {
      if (unassignedContentGuard()) {
        return unassignedContentGuard();
      }
      showResumePage(store);
    },
    component: RecommendedSubpage,
  },
  {
    name: PageNames.RECOMMENDED_NEXT_STEPS,
    path: '/recommended/nextsteps',
    handler: () => {
      if (unassignedContentGuard()) {
        return unassignedContentGuard();
      }
      showNextStepsPage(store);
    },
    component: RecommendedSubpage,
  },
  {
    name: PageNames.BOOKMARKS,
    path: '/bookmarks',
    handler: () => {
      if (unassignedContentGuard()) {
        return unassignedContentGuard();
      }
      store.commit('SET_PAGE_NAME', PageNames.BOOKMARKS);
      store.commit('CORE_SET_PAGE_LOADING', false);
    },
  },
  {
    path: '*',
    redirect: '/',
  },
];<|MERGE_RESOLUTION|>--- conflicted
+++ resolved
@@ -14,12 +14,8 @@
 } from '../modules/recommended/handlers';
 import { showChannels } from '../modules/topicsRoot/handlers';
 import { PageNames, ClassesPageNames } from '../constants';
-<<<<<<< HEAD
 import LibraryPage from '../views/LibraryPage';
-=======
 import HomePage from '../views/HomePage';
-import RecommendedPage from '../views/RecommendedPage';
->>>>>>> aba6268e
 import RecommendedSubpage from '../views/RecommendedSubpage';
 import classesRoutes from './classesRoutes';
 
@@ -52,10 +48,6 @@
     },
   },
   {
-<<<<<<< HEAD
-    name: PageNames.LIBRARY,
-    path: '/library',
-=======
     name: PageNames.HOME,
     path: '/home',
     component: HomePage,
@@ -65,9 +57,8 @@
     },
   },
   {
-    name: PageNames.TOPICS_ROOT,
-    path: '/topics',
->>>>>>> aba6268e
+    name: PageNames.LIBRARY,
+    path: '/library',
     handler: () => {
       if (unassignedContentGuard()) {
         return unassignedContentGuard();
