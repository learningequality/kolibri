<template>

  <div class="fh">

    <facility-modal
      v-if="facilityModalVisible"
      @close="closeFacilityModal"
    />

    <div class="wrapper-table">
      <div class="main-row"><div id="main-cell">
        <logo class="logo" />
        <h1 class="login-text title">{{ $tr('kolibri') }}</h1>
        <form class="login-form" ref="form" @submit.prevent="signIn">
          <ui-alert
            v-if="invalidCredentials"
            type="error"
            class="alert"
            :dismissible="false"
          >
            {{ $tr('signInError') }}
          </ui-alert>
          <transition name="textbox">
            <k-textbox
              ref="username"
              id="username"
              autocomplete="username"
              :autofocus="!hasMultipleFacilities"
              :label="$tr('username')"
              :invalid="usernameIsInvalid"
              :invalidText="usernameIsInvalidText"
              @blur="handleUsernameBlur"
              @input="showDropdown = true"
              @keydown="handleKeyboardNav"
              v-model="username"
            />
          </transition>
          <transition name="list">
            <ul
              v-if="simpleSignIn && suggestions.length"
              v-show="showDropdown"
              class="suggestions"
            >
              <ui-autocomplete-suggestion
                v-for="(suggestion, i) in suggestions"
                :key="i"
                :suggestion="suggestion"
                :class="{ highlighted: highlightedIndex === i }"
                @click.native="fillUsername(suggestion)"
              />
            </ul>
          </transition>
          <transition name="textbox">
            <k-textbox
              v-if="needPasswordField"
              ref="password"
              id="password"
              type="password"
              autocomplete="current-password"
              :label="$tr('password')"
              :autofocus="simpleSignIn"
              :invalid="passwordIsInvalid"
              :invalidText="passwordIsInvalidText"
              @blur="passwordBlurred = true"
              @input="handlePasswordChanged"
              v-model="password"
            />
          </transition>
          <k-button
            class="login-btn"
            type="submit"
            :text="$tr('signIn')"
            :primary="true"
            :disabled="busy"
          />
        </form>
        <div class="divider"></div>

        <p class="login-text no-account">{{ $tr('noAccount') }}</p>
        <div>
          <k-router-link
            v-if="canSignUp"
            :text="$tr('createAccount')"
            :to="signUpPage"
            :primary="false"
            appearance="raised-button"
          />
        </div>
        <div>
          <k-external-link
            :text="$tr('accessAsGuest')"
            href="/learn"
            :primary="false"
            appearance="flat-button"
          />
        </div>
        <p class="login-text version">{{ versionMsg }}</p>
      </div></div>
      <div class="footer-row">
        <language-switcher-footer class="footer-cell" />
      </div>
    </div>

  </div>

</template>


<script>

  import { kolibriLogin } from 'kolibri.coreVue.vuex.actions';
  import { PageNames } from '../../constants';
  import { facilityConfig } from 'kolibri.coreVue.vuex.getters';
  import { FacilityUsernameResource } from 'kolibri.resources';
  import { LoginErrors } from 'kolibri.coreVue.vuex.constants';
  import kButton from 'kolibri.coreVue.components.kButton';
  import kRouterLink from 'kolibri.coreVue.components.kRouterLink';
  import kExternalLink from 'kolibri.coreVue.components.kExternalLink';
  import kTextbox from 'kolibri.coreVue.components.kTextbox';
  import logo from 'kolibri.coreVue.components.logo';
  import uiAutocompleteSuggestion from 'keen-ui/src/UiAutocompleteSuggestion';
  import uiAlert from 'keen-ui/src/UiAlert';
  import languageSwitcherFooter from '../language-switcher-footer';
  import facilityModal from './facility-modal';

  export default {
    name: 'signInPage',
    $trs: {
      kolibri: 'Kolibri',
      signIn: 'Sign in',
      username: 'Username',
      password: 'Password',
      enterPassword: 'Enter password',
      noAccount: `Don't have an account?`,
      createAccount: 'Create account',
      accessAsGuest: 'Access as guest',
      signInError: 'Incorrect username or password',
      poweredBy: 'Kolibri {version}',
      required: 'This field is required',
      requiredForCoachesAdmins: 'Password is required for coaches and admins',
    },
    components: {
      kButton,
      kRouterLink,
      kExternalLink,
      kTextbox,
      facilityModal,
      logo,
      uiAutocompleteSuggestion,
      uiAlert,
      languageSwitcherFooter,
    },
<<<<<<< HEAD
    data: () => ({
      username: '',
      password: '',
      usernameSuggestions: [],
      suggestionTerm: '',
      showDropdown: true,
      highlightedIndex: -1,
      usernameBlurred: false,
      passwordBlurred: false,
      formSubmitted: false,
      autoFilledByChromeAndNotEdited: false,
    }),
=======
    data() {
      return {
        username: '',
        password: '',
        usernameSuggestions: [],
        facilityModalVisible: this.hasMultipleFacilities,
        suggestionTerm: '',
        showDropdown: true,
        highlightedIndex: -1,
        usernameBlurred: false,
        passwordBlurred: false,
        formSubmitted: false,
      };
    },
>>>>>>> b664b8d9
    computed: {
      simpleSignIn() {
        return this.facilityConfig.learnerCanLoginWithNoPassword;
      },
      suggestions() {
        // Filter suggestions on the client side so we don't hammer the server
        return this.usernameSuggestions.filter(sug =>
          sug.toLowerCase().startsWith(this.username.toLowerCase())
        );
      },
      usernameIsInvalidText() {
        if (this.usernameBlurred || this.formSubmitted) {
          if (this.username === '') {
            return this.$tr('required');
          }
        }
        return '';
      },
      usernameIsInvalid() {
        return Boolean(this.usernameIsInvalidText);
      },
      passwordIsInvalidText() {
        if (this.passwordBlurred || this.formSubmitted) {
          if (this.simpleSignIn && this.password === '') {
            return this.$tr('requiredForCoachesAdmins');
          } else if (this.password === '') {
            return this.$tr('required');
          }
        }
        return '';
      },
      passwordIsInvalid() {
        // prevent validation from showing when we only think that the password is empty
        if (this.autoFilledByChromeAndNotEdited) {
          return false;
        }
        return Boolean(this.passwordIsInvalidText);
      },
      formIsValid() {
        if (this.simpleSignIn) {
          return !this.usernameIsInvalid;
        }
        return !this.usernameIsInvalid && !this.passwordIsInvalid;
      },
      canSignUp() {
        return this.facilityConfig.learnerCanSignUp;
      },
      signUpPage() {
        return { name: PageNames.SIGN_UP };
      },
      versionMsg() {
        return this.$tr('poweredBy', { version: __version });
      },
      hasServerError() {
        return Boolean(this.passwordMissing || this.invalidCredentials);
      },
      needPasswordField() {
        const isSimpleButHasError = this.simpleSignIn && this.hasServerError;
        return !this.simpleSignIn || isSimpleButHasError;
      },
    },
    watch: {
      username: 'setSuggestionTerm',
    },
<<<<<<< HEAD
    watch: { username: 'setSuggestionTerm' },
    mounted() {
      /*
        Chrome has non-standard behavior with auto-filled text fields where
        the value shows up as an empty string even though there is text in
        the field:
          https://bugs.chromium.org/p/chromium/issues/detail?id=669724

        As super-brittle hack to detect the presence of auto-filled text and
        work-around it, we look for a change in background color as described
        here:
          https://stackoverflow.com/a/35783761
      */
      setTimeout(() => {
        const bgColor = window.getComputedStyle(this.$refs.password.$el.querySelector('input'))
          .backgroundColor;
        if (bgColor === 'rgb(250, 255, 189)') {
          this.$refs.password.$el.querySelector('input').focus();
          this.autoFilledByChromeAndNotEdited = true;
        }
      }, 100);
    },
=======
>>>>>>> b664b8d9
    methods: {
      closeFacilityModal() {
        this.facilityModalVisible = false;
      },
      setSuggestionTerm(newVal) {
        if (newVal !== null && typeof newVal !== 'undefined') {
          // Only check if defined or not null
          if (newVal.length < 3) {
            // Don't search for suggestions if less than 3 characters entered
            this.suggestionTerm = '';
            this.usernameSuggestions = [];
          } else if (
            (!newVal.startsWith(this.suggestionTerm) && this.suggestionTerm.length) ||
            !this.suggestionTerm.length
          ) {
            // We have already set a suggestion search term
            // The currently set suggestion term does not match the current username
            // Or we do not currently have a suggestion term set
            // Set it to the new term and fetch new suggestions
            this.suggestionTerm = newVal;
            this.setSuggestions();
          }
        }
      },
      setSuggestions() {
        FacilityUsernameResource.getCollection({
          facility: this.facility,
          search: this.suggestionTerm,
        })
          .fetch()
          .then(users => {
            this.usernameSuggestions = users.map(user => user.username);
            this.showDropdown = true;
          })
          .catch(() => {
            this.usernameSuggestions = [];
          });
      },
      handleKeyboardNav(e) {
        switch (e.code) {
          case 'ArrowDown':
            if (this.showDropdown && this.suggestions.length) {
              this.highlightedIndex = Math.min(
                this.highlightedIndex + 1,
                this.suggestions.length - 1
              );
            }
            break;
          case 'ArrowUp':
            if (this.showDropdown && this.suggestions.length) {
              this.highlightedIndex = Math.max(this.highlightedIndex - 1, -1);
            }
            break;
          case 'Escape':
            this.showDropdown = false;
            break;
          case 'Enter':
            if (this.highlightedIndex < 0) {
              this.showDropdown = false;
            } else {
              this.fillUsername(this.suggestions[this.highlightedIndex]);
              e.preventDefault();
            }
            break;
          default:
            this.showDropdown = true;
        }
      },
      fillUsername(username) {
        // Only do this if we have been passed a non-null value
        if (username !== null && typeof username !== 'undefined') {
          this.username = username;
          this.showDropdown = false;
          this.highlightedIndex = -1;
          // focus on input after selection
          this.$refs.username.focus();
        }
      },
      handleUsernameBlur() {
        this.usernameBlurred = true;
        this.showDropdown = false;
      },
      handlePasswordChanged() {
        this.autoFilledByChromeAndNotEdited = false;
      },
      signIn() {
        this.formSubmitted = true;
        if (this.formIsValid) {
          this.kolibriLogin({
            username: this.username,
            password: this.password,
            facility: this.facilityId,
          }).catch();
        } else {
          this.focusOnInvalidField();
        }
      },
      focusOnInvalidField() {
        if (this.usernameIsInvalid) {
          this.$refs.username.focus();
        } else if (this.passwordIsInvalid) {
          this.$refs.password.focus();
        }
      },
    },
    vuex: {
      getters: {
        // backend's default facility on load
        facilityId: state => state.facilityId,
        facilityConfig,
        hasMultipleFacilities: state => state.pageState.hasMultipleFacilities,
        passwordMissing: state => state.core.loginError === LoginErrors.PASSWORD_MISSING,
        invalidCredentials: state => state.core.loginError === LoginErrors.INVALID_CREDENTIALS,
        busy: state => state.core.signInBusy,
      },
      actions: {
        kolibriLogin,
      },
    },
  };

</script>


<style lang="stylus" scoped>

  @require '~kolibri.styles.definitions'

  $login-text = #D8D8D8

  #main-cell >>>
    .ui-
      &textbox__
        &label-text
          color: $login-text
        &input
          border-bottom-color: $login-text
          color: $login-text
          &:autofill
            background-color: transparent

    .button.secondary.raised
      background-color: $core-text-default
      color: $core-grey

      &:hover
        background-color: #0E0E0E

    .button.secondary.flat
      color: $core-grey
      font-weight: normal

      &:hover
        background: none

  .fh
    height: 100%

  .fh
    height: 100%

  .wrapper-table
    text-align: center
    background-color: #201A21
    width: 100%
    height: 100%
    display: table

  .main-row
    display: table-row

  #main-cell
    background: linear-gradient(rgba(0, 0, 0, 0.7),
                rgba(0, 0, 0, 0.7)), url(./background.png) no-repeat center center
    background-size: cover
    display: table-cell
    vertical-align: middle
    height: 100%

  .logo
    margin-top: 36px
    width: 120px

  .login-text
    color: $login-text

  .title
    font-size: 1.3em

  .login-form
    width: 70%
    max-width: 300px
    position: relative
    text-align: left
    margin: auto

  .login-btn
    display: block
    width: 100%

  .divider
    margin: auto
    margin-top: 48px
    margin-bottom: 36px
    width: 100%
    max-width: 412px
    height: 1px
    background-color: $core-text-annotation

  .version
    font-size: 0.8em
    margin-top: 36px
    margin-bottom: 36px

  .footer-row
    display: table-row
    background-color: $core-bg-canvas

  .footer-cell
    display: table-cell
    vertical-align: middle
    min-height: 50px
    padding: 18px

  .sign-in-error
    color: $core-text-error

  .suggestions
    background-color: white
    box-shadow: 1px 2px 8px darken(white, 10%)
    color: $core-text-default
    display: block
    list-style-type: none
    margin: 0
    width: 100%
    padding: 0
    z-index: 8
    // Move up snug against the textbox
    margin-top: -1em
    position: absolute

  .highlighted
    background-color: rgba(black, 0.10)

  .textbox-enter-active
    transition: opacity 0.5s

  .textbox-enter
    opacity: 0

  .list-leave-active
    transition: opacity 0.1s

  .textbox-leave
    transform: opacity 0

  .alert
    // Needed since alert has transparent background-color
    background-color: white

</style><|MERGE_RESOLUTION|>--- conflicted
+++ resolved
@@ -150,11 +150,11 @@
       uiAlert,
       languageSwitcherFooter,
     },
-<<<<<<< HEAD
     data: () => ({
       username: '',
       password: '',
       usernameSuggestions: [],
+      facilityModalVisible: this.hasMultipleFacilities,
       suggestionTerm: '',
       showDropdown: true,
       highlightedIndex: -1,
@@ -163,22 +163,6 @@
       formSubmitted: false,
       autoFilledByChromeAndNotEdited: false,
     }),
-=======
-    data() {
-      return {
-        username: '',
-        password: '',
-        usernameSuggestions: [],
-        facilityModalVisible: this.hasMultipleFacilities,
-        suggestionTerm: '',
-        showDropdown: true,
-        highlightedIndex: -1,
-        usernameBlurred: false,
-        passwordBlurred: false,
-        formSubmitted: false,
-      };
-    },
->>>>>>> b664b8d9
     computed: {
       simpleSignIn() {
         return this.facilityConfig.learnerCanLoginWithNoPassword;
@@ -243,8 +227,6 @@
     watch: {
       username: 'setSuggestionTerm',
     },
-<<<<<<< HEAD
-    watch: { username: 'setSuggestionTerm' },
     mounted() {
       /*
         Chrome has non-standard behavior with auto-filled text fields where
@@ -266,8 +248,6 @@
         }
       }, 100);
     },
-=======
->>>>>>> b664b8d9
     methods: {
       closeFacilityModal() {
         this.facilityModalVisible = false;
