<template>

  <div class="login">
    <div id="login-container">
      <logo class="logo"/>
      <h1 class="login-text title">{{ $tr('kolibri') }}</h1>
      <form id="login-form" ref="form" @submit.prevent="signIn">
        <transition name="textbox">
          <core-textbox
            :label="$tr('username')"
            id="username"
            :placeholder="$tr('enterUsername')"
            :aria-label="$tr('username')"
            v-model="username"
            required
            autofocus
            @focus="showDropdown = true"
            @blur="showDropdown = false"
            @keydown="handleKeyboardNav"/>
        </transition>
        <transition name="list">
          <ul
            class="suggestions"
            v-if="simpleLogin && suggestions.length && !uniqueMatch"
            v-show="showDropdown">
            <ui-autocomplete-suggestion v-for="(suggestion, i) in suggestions"
              :suggestion="suggestion"
              @click.native="fillUsername(suggestion)"
              :class="{ highlighted: highlightedIndex === i }"/>
          </ul>
        </transition>
        <transition name="textbox">
          <core-textbox
            :label="$tr('password')"
            v-if="(!simpleLogin || (simpleLogin && (passwordMissing || invalidCredentials)))"
            id="password"
            type="password"
            :placeholder="$tr('enterPassword')"
            :aria-label="$tr('password')"
            v-model="password"
            autocomplete="current-password"
            :autofocus="simpleLogin"
            :required="!simpleLogin"
            :invalid="passwordMissing"
            :error="passwordMissing ? $tr('enterPassword') : ''"/>
        </transition>
        <icon-button id="login-btn" :text="$tr('signIn')" :primary="true" type="submit"/>

        <p v-if="invalidCredentials" class="sign-in-error">{{ $tr('signInError') }}</p>
      </form>
      <div id="divid-line"></div>

      <p class="login-text no-account">{{ $tr('noAccount') }}</p>
      <div id="btn-group">
        <router-link v-if="canSignUp" class="group-btn" :to="signUp">
          <icon-button id="signup-button" :text="$tr('createAccount')" :primary="true"/>
        </router-link>
        <a class="group-btn" href="/learn">
          <icon-button id="guest-access-button" :text="$tr('accessAsGuest')" :primary="false"/>
        </a>
      </div>
      <p class="login-text version">{{ versionMsg }}</p>
    </div>
  </div>

</template>


<script>

  import * as actions from 'kolibri.coreVue.vuex.actions';
  import { PageNames } from '../../constants';
  import * as getters from 'kolibri.coreVue.vuex.getters';
  import { FacilityUsernameResource } from 'kolibri.resources';
  import { LoginErrors } from 'kolibri.coreVue.vuex.constants';
  import iconButton from 'kolibri.coreVue.components.iconButton';
  import coreTextbox from 'kolibri.coreVue.components.textbox';
  import logo from 'kolibri.coreVue.components.logo';
  import uiAutocompleteSuggestion from 'keen-ui/src/UiAutocompleteSuggestion';
  export default {
    $trNameSpace: 'signInPage',
    $trs: {
      kolibri: 'Kolibri',
      signIn: 'Sign in',
      username: 'Username',
      enterUsername: 'Enter username',
      password: 'Password',
      enterPassword: 'Enter password',
      noAccount: `Don't have an account?`,
      createAccount: 'Create account',
      accessAsGuest: 'Access as guest',
      signInError: 'Incorrect username or password',
      poweredBy: 'Kolibri {version}',
    },
    components: {
      iconButton,
      coreTextbox,
      logo,
      uiAutocompleteSuggestion,
    },
    data: () => ({
      username: '',
      password: '',
      usernameSuggestions: [],
      suggestionTerm: '',
      showDropdown: true,
      highlightedIndex: -1,
    }),
    watch: { username: 'setSuggestionTerm' },
    computed: {
      signUp() {
        return { name: PageNames.SIGN_UP };
      },
      versionMsg() {
        return this.$tr('poweredBy', { version: __version });
      },
      canSignUp() {
        return this.facilityConfig.learnerCanSignUp;
      },
      simpleLogin() {
        return this.facilityConfig.learnerCanLoginWithNoPassword;
      },
      suggestions() {
        // Filter suggestions on the client side so we don't hammer the server
        return this.usernameSuggestions.filter(sug =>
          sug.toLowerCase().startsWith(this.username.toLowerCase())
        );
      },
      uniqueMatch() {
        // If we have a matching username entered, don't show any suggestions.
        return (
          this.suggestions.length === 1 &&
          this.suggestions[0].toLowerCase() === this.username.toLowerCase()
        );
      },
    },
    methods: {
      handleKeyboardNav(e) {
        if (this.showDropdown && this.suggestions.length) {
          switch (e.code) {
            case 'ArrowDown':
              this.highlightedIndex = Math.min(
                this.highlightedIndex + 1,
                this.suggestions.length - 1
              );
              break;
            case 'Enter':
              this.fillUsername(this.suggestions[this.highlightedIndex]);
              e.preventDefault();
              break;
            case 'Escape':
              this.showDropdown = false;
              break;
            case 'ArrowUp':
              this.highlightedIndex = Math.max(this.highlightedIndex - 1, -1);
              break;
            default:
          }
        }
      },
      signIn() {
        this.kolibriLogin({
          username: this.username,
          password: this.password,
          facility: this.facility,
        });
      },
      setSuggestionTerm(newVal, oldVal) {
<<<<<<< HEAD
        if (newVal.length < 3) {
          this.suggestionTerm = '';
          this.usernameSuggestions = [];
        } else if (
          (!newVal.startsWith(this.suggestionTerm) && this.suggestionTerm.length) ||
          !this.suggestionTerm.length
        ) {
          this.suggestionTerm = newVal;
          this.setSuggestions();
=======
        if (newVal !== null && typeof newVal !== 'undefined') {
          // Only check if defined or not null
          if (newVal.length < 3) {
            // Don't search for suggestions if less than 3 characters entered
            this.suggestionTerm = '';
            this.usernameSuggestions = [];
          } else if ((!newVal.startsWith(this.suggestionTerm) && this.suggestionTerm.length) ||
            !this.suggestionTerm.length) {
            // We have already set a suggestion search term
            // The currently set suggestion term does not match the current username
            // Or we do not currently have a suggestion term set
            // Set it to the new term and fetch new suggestions
            this.suggestionTerm = newVal;
            this.setSuggestions();
          }
>>>>>>> 760decf1
        }
      },
      setSuggestions() {
        FacilityUsernameResource.getCollection({
          facility: this.facility,
          search: this.suggestionTerm,
        })
          .fetch()
          .then(users => {
            this.usernameSuggestions = users.map(user => user.username);
            this.showDropdown = true;
          })
          .catch(err => {
            this.usernameSuggestions = [];
          });
      },
      fillUsername(username) {
        // Only do this if we have been passed a non-null value
        if (username !== null && typeof username !== 'undefined') {
          this.username = username;
          this.showDropdown = false;
        }
      },
    },
    vuex: {
      getters: {
        facilityConfig: getters.facilityConfig,
        invalidCredentials: state => state.core.loginError === LoginErrors.INVALID_CREDENTIALS,
        passwordMissing: state => state.core.loginError === LoginErrors.PASSWORD_MISSING,
        facility: getters.currentFacilityId,
      },
      actions: { kolibriLogin: actions.kolibriLogin },
    },
  };

</script>


<style lang="stylus">

  @require '~kolibri.styles.definitions'

  $login-text = #D8D8D8

  #login-container
    .ui-
      &textbox__
        &label-text
          color: $login-text
        &input
          border-bottom-color: $login-text
          color: $login-text
          &:autofill
            background-color: transparent
      &button
        background-color: $login-red

        &#guest-access-button
          background-color: transparent
          color: $login-text
          border: 2px solid $core-action-normal

</style>


<style lang="stylus" scoped>

  @require '~kolibri.styles.definitions'

  $login-overlay = #201A21
  $login-text = #D8D8D8

  .login
    background-color: $login-overlay
    height: 100%
    // Fallback for older browers.
    background: $core-bg-canvas
    background: linear-gradient(rgba(0, 0, 0, 0.7), rgba(0, 0, 0, 0.7)), url(./background.png) no-repeat center center fixed
    background-size: cover
    overflow-y: auto
    overflow-x: hidden

  #login-container
    display: block
    margin: auto

  .logo
    position: relative
    display: block
    margin: auto
    margin-top: 34px
    width: 30%
    height: auto
    max-width: 120px
    min-width: 60px

  .login-text
    color: $login-text

  .title
    font-weight: 100
    font-size: 1.3em
    letter-spacing: 0.1em
    text-align: center

  #login-form
    width: 70%
    max-width: 300px
    margin: auto
    margin-top: 30px
    position: relative

  #password
    margin-top: 30px

  #login-btn
    display: block
    margin: auto
    margin-top: 38px
    width: 100%

  #btn-group
    display: table
    margin: auto
    margin-top: 28px
    margin-bottom: 20px
    text-align: center

  .group-btn
    padding: 5px
    display: inline-block
    text-decoration: none

  #divid-line
    width: 412px
    height: 1px
    background-color: $core-text-annotation
    background-color: $login-text
    margin: auto
    margin-top: 24px

  .version
    text-align: center
    font-size: 0.8em

  .no-account
    text-align: center

  .sign-in-error
    color: $core-text-error

  .suggestions
    background-color: white
    box-shadow: 1px 2px 8px darken(white, 10%)
    color: $core-text-default
    display: block
    list-style-type: none
    margin: 0
    width: 100%
    padding: 0
    z-index: 8
    // Move up snug against the textbox
    margin-top: -1em
    position: absolute

  .highlighted
    background-color: rgba(black, 0.10)

  .textbox-enter-active
    transition: opacity 0.5s

  .textbox-enter
    opacity: 0

  .list-leave-active
    transition: opacity 0.1s

  .textbox-leave
    transform: opacity 0

</style><|MERGE_RESOLUTION|>--- conflicted
+++ resolved
@@ -166,25 +166,16 @@
         });
       },
       setSuggestionTerm(newVal, oldVal) {
-<<<<<<< HEAD
-        if (newVal.length < 3) {
-          this.suggestionTerm = '';
-          this.usernameSuggestions = [];
-        } else if (
-          (!newVal.startsWith(this.suggestionTerm) && this.suggestionTerm.length) ||
-          !this.suggestionTerm.length
-        ) {
-          this.suggestionTerm = newVal;
-          this.setSuggestions();
-=======
         if (newVal !== null && typeof newVal !== 'undefined') {
           // Only check if defined or not null
           if (newVal.length < 3) {
             // Don't search for suggestions if less than 3 characters entered
             this.suggestionTerm = '';
             this.usernameSuggestions = [];
-          } else if ((!newVal.startsWith(this.suggestionTerm) && this.suggestionTerm.length) ||
-            !this.suggestionTerm.length) {
+          } else if (
+            (!newVal.startsWith(this.suggestionTerm) && this.suggestionTerm.length) ||
+            !this.suggestionTerm.length
+          ) {
             // We have already set a suggestion search term
             // The currently set suggestion term does not match the current username
             // Or we do not currently have a suggestion term set
@@ -192,7 +183,6 @@
             this.suggestionTerm = newVal;
             this.setSuggestions();
           }
->>>>>>> 760decf1
         }
       },
       setSuggestions() {
