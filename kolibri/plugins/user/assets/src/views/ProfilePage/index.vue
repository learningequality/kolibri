<template>

<<<<<<< HEAD
  <KPageContainer>

    <KGrid>
      <KGridItem sizes="100, 75, 75" percentage>
        <h1>{{ $tr('detailsHeader') }}</h1>
      </KGridItem>
      <KGridItem sizes="100, 25, 25" percentage alignment="right">
        <KRouterLink
          :text="$tr('editAction')"
          appearance="raised-button"
          :primary="true"
          :to="$router.getRoute('PROFILE_EDIT')"
        />
      </KGridItem>
    </KGrid>

    <table>
      <tr>
        <th>{{ $tr('points') }}</th>
        <td class="points-cell">
          <PointsIcon class="points-icon" />
          <span :style="{ color: $themeTokens.correct }">
            {{ $formatNumber(totalPoints) }}
          </span>
        </td>
      </tr>

      <tr>
        <th>{{ $tr('userType') }}</th>

        <td>
          <UserTypeDisplay
            :distinguishCoachTypes="false"
            :userType="getUserKind"
          />
        </td>
      </tr>

      <tr v-if="facilityName">
        <th>{{ $tr('facility') }}</th>
        <td>{{ facilityName }}</td>
      </tr>

      <tr v-if="userHasPermissions">
        <th style="vertical-align: top">
          {{ $tr('devicePermissions') }}
        </th>
        <td>
          <KLabeledIcon>
            <PermissionsIcon
              slot="icon"
              :permissionType="permissionType"
              class="permissions-icon"
            />
            {{ permissionTypeText }}
          </KLabeledIcon>
          <p>
            {{ $tr('youCan') }}
            <ul class="permissions-list">
              <li v-if="isSuperuser">
                {{ $tr('manageDevicePermissions') }}
              </li>
              <li v-for="(value, key) in userPermissions" :key="key">
                {{ getPermissionString(key) }}
              </li>
            </ul>
          </p>
        </td>
      </tr>

      <tr>
        <th>{{ $tr('name') }}</th>
        <td>{{ session.full_name }}</td>
      </tr>

      <tr>
        <th>{{ $tr('username') }}</th>
        <td>{{ session.username }}</td>
      </tr>

      <tr>
        <th>{{ UserAccountsStrings.$tr('genderLabel') }}</th>
        <td>
          <GenderDisplayText :gender="facilityUser.gender" />
        </td>
      </tr>

      <tr>
        <th>{{ UserAccountsStrings.$tr('birthYearLabel') }}</th>
        <td>
          <BirthYearDisplayText :birthYear="facilityUser.birth_year" />
        </td>
      </tr>

      <tr v-if="canEditPassword">
        <th>{{ $tr('changePasswordHeader') }}</th>
        <td>
          <KButton
            appearance="basic-link"
            :text="$tr('changePasswordPrompt')"
            :disabled="busy"
            class="change-password"
            @click="setPasswordModalVisible(true)"
          />
        </td>
      </tr>
    </table>
=======
  <KPageContainer class="content">

    <section>
      <h2>{{ $tr('points') }}</h2>
      <PointsIcon class="points-icon" />
      <span class="points-num" :style="{ color: $themeTokens.correct }">
        {{ $formatNumber(totalPoints) }}
      </span>
    </section>

    <section>
      <h2>{{ coreString('userTypeLabel') }}</h2>
      <UserTypeDisplay :distinguishCoachTypes="false" :userType="getUserKind" />
    </section>

    <section v-if="facilityName">
      <h2>{{ coreString('facilityLabel') }}</h2>
      <p>{{ facilityName }}</p>
    </section>


    <section v-if="userHasPermissions">
      <h2>{{ coreString('devicePermissionsLabel') }}</h2>
      <p>
        <KLabeledIcon>
          <PermissionsIcon slot="icon" :permissionType="permissionType" class="permissions-icon" />
          {{ permissionTypeText }}
        </KLabeledIcon>
      </p>
      <p>
        {{ $tr('youCan') }}
        <ul class="permissions-list">
          <li v-if="isSuperuser">
            {{ $tr('manageDevicePermissions') }}
          </li>
          <li v-for="(value, key) in userPermissions" :key="key">
            {{ getPermissionString(key) }}
          </li>
        </ul>
      </p>
    </section>

    <form @submit.prevent="submitEdits">
      <UiAlert
        v-if="success"
        type="success"
        :dismissible="false"
      >
        {{ $tr('success') }}
      </UiAlert>

      <KTextbox
        v-if="canEditName"
        ref="name"
        v-model="name"
        type="text"
        autocomplete="name"
        :autofocus="false"
        :label="coreString('fullNameLabel')"
        :disabled="busy"
        :maxlength="120"
        :invalid="nameIsInvalid"
        :invalidText="nameIsInvalidText"
      />
      <template v-else>
        <h2>{{ coreString('fullNameLabel') }}</h2>
        <p>{{ name }}</p>
      </template>

      <KTextbox
        v-if="canEditUsername"
        ref="username"
        v-model="username"
        type="text"
        autocomplete="username"
        :label="coreString('usernameLabel')"
        :disabled="busy"
        :maxlength="30"
        :invalid="usernameIsInvalid"
        :invalidText="usernameIsInvalidText"
        @blur="usernameBlurred = true"
        @input="resetProfileState"
      />
      <template v-else>
        <h2>{{ coreString('usernameLabel') }}</h2>
        <p>{{ session.username }}</p>
      </template>

      <KButton
        v-if="canEditUsername || canEditName"
        type="submit"
        class="submit"
        :text="coreString('saveChangesAction')"
        :primary="true"
        :disabled="busy"
      />

    </form>

    <KButton
      v-if="canEditPassword"
      appearance="basic-link"
      :text="$tr('changePasswordPrompt')"
      :disabled="busy"
      class="change-password"
      @click="setPasswordModalVisible(true)"
    />
>>>>>>> 6ebc8aba

    <ChangeUserPasswordModal
      v-if="passwordModalVisible"
      @cancel="setPasswordModalVisible(false)"
    />
  </KPageContainer>

</template>


<script>

  import { mapState, mapGetters, mapMutations } from 'vuex';
  import KLabeledIcon from 'kolibri.coreVue.components.KLabeledIcon';
  import find from 'lodash/find';
  import pickBy from 'lodash/pickBy';
  import themeMixin from 'kolibri.coreVue.mixins.themeMixin';
  import responsiveWindow from 'kolibri.coreVue.mixins.responsiveWindow';
<<<<<<< HEAD
=======
  import commonCoreStrings from 'kolibri.coreVue.mixins.commonCoreStrings';
  import { validateUsername } from 'kolibri.utils.validators';
>>>>>>> 6ebc8aba
  import KButton from 'kolibri.coreVue.components.KButton';
  import KGrid from 'kolibri.coreVue.components.KGrid';
  import KGridItem from 'kolibri.coreVue.components.KGridItem';
  import KPageContainer from 'kolibri.coreVue.components.KPageContainer';
  import PointsIcon from 'kolibri.coreVue.components.PointsIcon';
  import PermissionsIcon from 'kolibri.coreVue.components.PermissionsIcon';
  import UserTypeDisplay from 'kolibri.coreVue.components.UserTypeDisplay';
  import { PermissionTypes } from 'kolibri.coreVue.vuex.constants';
  import KRouterLink from 'kolibri.coreVue.components.KRouterLink';
  import UserAccountsStrings from 'kolibri.strings.userAccounts';
  import { FacilityUserResource } from 'kolibri.resources';
  import GenderDisplayText from 'kolibri.coreVue.components.GenderDisplayText';
  import BirthYearDisplayText from 'kolibri.coreVue.components.BirthYearDisplayText';
  import ChangeUserPasswordModal from './ChangeUserPasswordModal';

  export default {
    name: 'ProfilePage',
    metaInfo() {
      return {
        title: this.$tr('documentTitle'),
      };
    },
    components: {
      KButton,
      KGrid,
      KGridItem,
      KLabeledIcon,
      KPageContainer,
      KRouterLink,
      PointsIcon,
      PermissionsIcon,
      ChangeUserPasswordModal,
      UserTypeDisplay,
      GenderDisplayText,
      BirthYearDisplayText,
    },
    mixins: [responsiveWindow, themeMixin, commonCoreStrings],
    data() {
      return {
        facilityUser: {},
      };
    },
    computed: {
      UserAccountsStrings() {
        return UserAccountsStrings;
      },
      ...mapGetters([
        'facilityConfig',
        'getUserKind',
        'getUserPermissions',
        'isSuperuser',
        'totalPoints',
        'userHasPermissions',
      ]),
      ...mapState({
        session: state => state.core.session,
      }),
      ...mapState('profile', ['busy', 'passwordState']),
      userPermissions() {
        return pickBy(this.getUserPermissions);
      },
      facilityName() {
        const match = find(this.$store.getters.facilities, {
          id: this.$store.getters.currentFacilityId,
        });
        return match ? match.name : '';
      },
      passwordModalVisible() {
        return this.passwordState.modal;
      },
      permissionType() {
        if (this.isSuperuser) {
          return PermissionTypes.SUPERUSER;
        } else if (this.userHasPermissions) {
          return PermissionTypes.LIMITED_PERMISSIONS;
        }
        return null;
      },
      permissionTypeText() {
        if (this.isSuperuser) {
          return this.$tr('isSuperuser');
        } else if (this.userHasPermissions) {
          return this.$tr('limitedPermissions');
        }
        return '';
      },
      canEditPassword() {
        return this.isSuperuser || this.facilityConfig.learner_can_edit_password;
      },
<<<<<<< HEAD
=======
      nameIsInvalidText() {
        if (this.nameBlurred || this.formSubmitted) {
          if (this.name === '') {
            return this.coreString('requiredFieldLabel');
          }
        }
        return '';
      },
      nameIsInvalid() {
        return Boolean(this.nameIsInvalidText);
      },
      usernameIsInvalidText() {
        if (this.usernameBlurred || this.formSubmitted) {
          if (this.username === '') {
            return this.coreString('requiredFieldLabel');
          }
          if (!validateUsername(this.username)) {
            return this.coreString('usernameNotAlphaNumError');
          }
          if (this.usernameAlreadyExists) {
            return this.$tr('usernameAlreadyExists');
          }
        }
        return '';
      },
      usernameIsInvalid() {
        return Boolean(this.usernameIsInvalidText);
      },
      usernameAlreadyExists() {
        return this.profileErrors.includes(ERROR_CONSTANTS.USERNAME_ALREADY_EXISTS);
      },
      formIsValid() {
        return !this.usernameIsInvalid;
      },
>>>>>>> 6ebc8aba
    },
    created() {
      this.$store.dispatch('fetchPoints');
    },
    mounted() {
      FacilityUserResource.fetchModel({ id: this.session.user_id }).then(facilityUser => {
        this.facilityUser = { ...facilityUser };
      });
    },
    methods: {
      ...mapMutations('profile', {
        setPasswordModalVisible: 'SET_PROFILE_PASSWORD_MODAL',
      }),
      getPermissionString(permission) {
        if (permission === 'can_manage_content') {
          return this.$tr('manageContent');
        }
        return permission;
      },
    },
    $trs: {
      success: 'Profile details updated',
<<<<<<< HEAD
      username: 'Username',
      name: 'Full name',
=======
>>>>>>> 6ebc8aba
      isSuperuser: 'Super admin permissions ',
      manageContent: 'Manage content',
      manageDevicePermissions: 'Manage device permissions',
      points: 'Points',
<<<<<<< HEAD
      userType: 'User type',
      devicePermissions: 'Device permissions',
=======
>>>>>>> 6ebc8aba
      limitedPermissions: 'Limited permissions',
      youCan: 'You can:',
      changePasswordPrompt: 'Change password',
      documentTitle: 'User Profile',
<<<<<<< HEAD
      facility: 'Facility',
      detailsHeader: 'Details',
      editAction: 'Edit',
      changePasswordHeader: 'Password',
=======
>>>>>>> 6ebc8aba
    },
  };

</script>


<style lang="scss" scoped>

  .points-icon,
  .points-num {
    display: inline-block;
  }

  th {
    text-align: left;
  }

  th,
  td {
    height: 2em;
    padding-top: 24px;
    padding-right: 24px;
  }

  .points-icon {
    width: 24px;
    height: 24px;
    margin-right: 4px;
  }

  .points-num {
    margin-left: 16px;
    font-size: 3em;
    font-weight: bold;
  }

  section {
    margin-bottom: 36px;
  }

  .permissions-list {
    padding-left: 37px;
  }

  .permissions-icon {
    padding-right: 8px;
  }

  .submit {
    margin-left: 0;
  }

  .change-password {
    margin-top: 8px;
  }

  .points-cell {
    vertical-align: middle;
  }

</style><|MERGE_RESOLUTION|>--- conflicted
+++ resolved
@@ -1,6 +1,5 @@
 <template>
 
-<<<<<<< HEAD
   <KPageContainer>
 
     <KGrid>
@@ -29,7 +28,7 @@
       </tr>
 
       <tr>
-        <th>{{ $tr('userType') }}</th>
+        <th>{{ coreString('userTypeLabel') }}</th>
 
         <td>
           <UserTypeDisplay
@@ -40,13 +39,13 @@
       </tr>
 
       <tr v-if="facilityName">
-        <th>{{ $tr('facility') }}</th>
+        <th>{{ coreString('facilityLabel') }}</th>
         <td>{{ facilityName }}</td>
       </tr>
 
       <tr v-if="userHasPermissions">
         <th style="vertical-align: top">
-          {{ $tr('devicePermissions') }}
+          {{ coreString('devicePermissionsLabel') }}
         </th>
         <td>
           <KLabeledIcon>
@@ -108,115 +107,6 @@
         </td>
       </tr>
     </table>
-=======
-  <KPageContainer class="content">
-
-    <section>
-      <h2>{{ $tr('points') }}</h2>
-      <PointsIcon class="points-icon" />
-      <span class="points-num" :style="{ color: $themeTokens.correct }">
-        {{ $formatNumber(totalPoints) }}
-      </span>
-    </section>
-
-    <section>
-      <h2>{{ coreString('userTypeLabel') }}</h2>
-      <UserTypeDisplay :distinguishCoachTypes="false" :userType="getUserKind" />
-    </section>
-
-    <section v-if="facilityName">
-      <h2>{{ coreString('facilityLabel') }}</h2>
-      <p>{{ facilityName }}</p>
-    </section>
-
-
-    <section v-if="userHasPermissions">
-      <h2>{{ coreString('devicePermissionsLabel') }}</h2>
-      <p>
-        <KLabeledIcon>
-          <PermissionsIcon slot="icon" :permissionType="permissionType" class="permissions-icon" />
-          {{ permissionTypeText }}
-        </KLabeledIcon>
-      </p>
-      <p>
-        {{ $tr('youCan') }}
-        <ul class="permissions-list">
-          <li v-if="isSuperuser">
-            {{ $tr('manageDevicePermissions') }}
-          </li>
-          <li v-for="(value, key) in userPermissions" :key="key">
-            {{ getPermissionString(key) }}
-          </li>
-        </ul>
-      </p>
-    </section>
-
-    <form @submit.prevent="submitEdits">
-      <UiAlert
-        v-if="success"
-        type="success"
-        :dismissible="false"
-      >
-        {{ $tr('success') }}
-      </UiAlert>
-
-      <KTextbox
-        v-if="canEditName"
-        ref="name"
-        v-model="name"
-        type="text"
-        autocomplete="name"
-        :autofocus="false"
-        :label="coreString('fullNameLabel')"
-        :disabled="busy"
-        :maxlength="120"
-        :invalid="nameIsInvalid"
-        :invalidText="nameIsInvalidText"
-      />
-      <template v-else>
-        <h2>{{ coreString('fullNameLabel') }}</h2>
-        <p>{{ name }}</p>
-      </template>
-
-      <KTextbox
-        v-if="canEditUsername"
-        ref="username"
-        v-model="username"
-        type="text"
-        autocomplete="username"
-        :label="coreString('usernameLabel')"
-        :disabled="busy"
-        :maxlength="30"
-        :invalid="usernameIsInvalid"
-        :invalidText="usernameIsInvalidText"
-        @blur="usernameBlurred = true"
-        @input="resetProfileState"
-      />
-      <template v-else>
-        <h2>{{ coreString('usernameLabel') }}</h2>
-        <p>{{ session.username }}</p>
-      </template>
-
-      <KButton
-        v-if="canEditUsername || canEditName"
-        type="submit"
-        class="submit"
-        :text="coreString('saveChangesAction')"
-        :primary="true"
-        :disabled="busy"
-      />
-
-    </form>
-
-    <KButton
-      v-if="canEditPassword"
-      appearance="basic-link"
-      :text="$tr('changePasswordPrompt')"
-      :disabled="busy"
-      class="change-password"
-      @click="setPasswordModalVisible(true)"
-    />
->>>>>>> 6ebc8aba
 
     <ChangeUserPasswordModal
       v-if="passwordModalVisible"
@@ -235,11 +125,7 @@
   import pickBy from 'lodash/pickBy';
   import themeMixin from 'kolibri.coreVue.mixins.themeMixin';
   import responsiveWindow from 'kolibri.coreVue.mixins.responsiveWindow';
-<<<<<<< HEAD
-=======
   import commonCoreStrings from 'kolibri.coreVue.mixins.commonCoreStrings';
-  import { validateUsername } from 'kolibri.utils.validators';
->>>>>>> 6ebc8aba
   import KButton from 'kolibri.coreVue.components.KButton';
   import KGrid from 'kolibri.coreVue.components.KGrid';
   import KGridItem from 'kolibri.coreVue.components.KGridItem';
@@ -329,43 +215,6 @@
       canEditPassword() {
         return this.isSuperuser || this.facilityConfig.learner_can_edit_password;
       },
-<<<<<<< HEAD
-=======
-      nameIsInvalidText() {
-        if (this.nameBlurred || this.formSubmitted) {
-          if (this.name === '') {
-            return this.coreString('requiredFieldLabel');
-          }
-        }
-        return '';
-      },
-      nameIsInvalid() {
-        return Boolean(this.nameIsInvalidText);
-      },
-      usernameIsInvalidText() {
-        if (this.usernameBlurred || this.formSubmitted) {
-          if (this.username === '') {
-            return this.coreString('requiredFieldLabel');
-          }
-          if (!validateUsername(this.username)) {
-            return this.coreString('usernameNotAlphaNumError');
-          }
-          if (this.usernameAlreadyExists) {
-            return this.$tr('usernameAlreadyExists');
-          }
-        }
-        return '';
-      },
-      usernameIsInvalid() {
-        return Boolean(this.usernameIsInvalidText);
-      },
-      usernameAlreadyExists() {
-        return this.profileErrors.includes(ERROR_CONSTANTS.USERNAME_ALREADY_EXISTS);
-      },
-      formIsValid() {
-        return !this.usernameIsInvalid;
-      },
->>>>>>> 6ebc8aba
     },
     created() {
       this.$store.dispatch('fetchPoints');
@@ -388,31 +237,14 @@
     },
     $trs: {
       success: 'Profile details updated',
-<<<<<<< HEAD
-      username: 'Username',
-      name: 'Full name',
-=======
->>>>>>> 6ebc8aba
       isSuperuser: 'Super admin permissions ',
       manageContent: 'Manage content',
       manageDevicePermissions: 'Manage device permissions',
       points: 'Points',
-<<<<<<< HEAD
-      userType: 'User type',
-      devicePermissions: 'Device permissions',
-=======
->>>>>>> 6ebc8aba
       limitedPermissions: 'Limited permissions',
       youCan: 'You can:',
       changePasswordPrompt: 'Change password',
       documentTitle: 'User Profile',
-<<<<<<< HEAD
-      facility: 'Facility',
-      detailsHeader: 'Details',
-      editAction: 'Edit',
-      changePasswordHeader: 'Password',
-=======
->>>>>>> 6ebc8aba
     },
   };
 
