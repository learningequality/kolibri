--- conflicted
+++ resolved
@@ -116,11 +116,6 @@
 
   import { mapState, mapActions, mapGetters, mapMutations } from 'vuex';
   import { validateUsername } from 'kolibri.utils.validators';
-<<<<<<< HEAD
-=======
-  import KButton from 'kolibri.coreVue.components.KButton';
-  import KTextbox from 'kolibri.coreVue.components.KTextbox';
->>>>>>> 0a7b786a
   import PrivacyInfoModal from 'kolibri.coreVue.components.PrivacyInfoModal';
   import { ERROR_CONSTANTS } from 'kolibri.coreVue.vuex.constants';
   import commonCoreStrings from 'kolibri.coreVue.mixins.commonCoreStrings';
@@ -136,12 +131,7 @@
       };
     },
     components: {
-<<<<<<< HEAD
-=======
       FacilityModal,
-      KButton,
-      KTextbox,
->>>>>>> 0a7b786a
       LanguageSwitcherFooter,
       PrivacyInfoModal,
     },
