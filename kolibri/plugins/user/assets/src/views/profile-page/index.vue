<template>

  <div class="content">
    <ui-alert type="success" @dismiss="resetProfileState" v-if="success">
      {{ $tr('success') }}
    </ui-alert>

    <h3>{{ $tr('role') }}</h3>
    <p>{{ role }}</p>

    <template v-if="!isSuperuser">
      <h3>{{ $tr('points') }}</h3>
      <p>
        <points-icon class="points-icon" :active="true"/>
        <span class="points-num">{{ $formatNumber(totalPoints) }}</span>
      </p>
    </template>

    <form @submit.prevent="submitEdits">

      <h3>{{ $tr('username') }}</h3>
      <core-textbox
        v-if="canEditUsername"
        :disabled="busy"
        :invalid="error"
        :error="errorMessage"
        v-model="username"
        autocomplete="username"
        type="text"
      />
      <p v-else>{{ session.username }}</p>

      <h3>{{ $tr('name') }}</h3>
<<<<<<< HEAD
      <p>{{ session.full_name }}</p>
    </template>

    <form v-if="canEditUsername || canEditName" @submit.prevent="submitEdits">

      <template v-if="canEditUsername">
        <k-textbox
          :disabled="busy"
          :invalid="error"
          :invalidText="errorMessage"
          v-model="username"
          autocomplete="username"
          type="text"
          :label="$tr('username')"
        />
      </template>

      <template v-if="canEditName">
        <k-textbox
          :disabled="busy"
          v-model="full_name"
          autocomplete="name"
          type="text"
          :label="$tr('name')"
        />
      </template>
=======
      <core-textbox
        v-if="canEditName"
        :disabled="busy"
        v-model="full_name"
        autocomplete="name"
        type="text"
      />
      <p v-else>{{ session.full_name }}</p>
>>>>>>> 938945f8

      <k-button
        v-if="canEditUsername || canEditName"
        :disabled="busy"
        :primary="true"
        :text="$tr('updateProfile')"
        class="submit"
        type="submit"
      />
    </form>
  </div>

</template>


<script>

  import * as actions from '../../state/actions';
  import * as getters from 'kolibri.coreVue.vuex.getters';
  import responsiveWindow from 'kolibri.coreVue.mixins.responsiveWindow';
  import { fetchPoints } from 'kolibri.coreVue.vuex.actions';
  import kButton from 'kolibri.coreVue.components.kButton';
  import kTextbox from 'kolibri.coreVue.components.kTextbox';
  import uiAlert from 'keen-ui/src/UiAlert';
  import pointsIcon from 'kolibri.coreVue.components.pointsIcon';
  export default {
    name: 'profilePage',
    $trs: {
      genericError: 'Something went wrong',
      success: 'Profile details updated!',
      username: 'Username',
      name: 'Full name',
      updateProfile: 'Save changes',
      isLearner: 'Learner',
      isCoach: 'Coach',
      isAdmin: 'Admin',
      isSuperuser: 'Device Owner',
      points: 'Points',
      role: 'Role',
    },
    components: {
      kButton,
      kTextbox,
      uiAlert,
      pointsIcon,
    },
    data() {
      return {
        username: this.session.username,
        full_name: this.session.full_name,
      };
    },
    created() {
      this.fetchPoints();
    },
    computed: {
      errorMessage() {
        if (this.error) {
          if (this.backendErrorMessage) {
            return this.backendErrorMessage;
          }
          return this.$tr('genericError');
        }
        return '';
      },
      canEditUsername() {
        if (this.isCoach || this.isLearner) {
          return this.facilityConfig.learnerCanEditUsername;
        }
        return true;
      },
      canEditName() {
        if (this.isCoach || this.isLearner) {
          return this.facilityConfig.learnerCanEditName;
        }
        return true;
      },
      role() {
        if (this.isSuperuser) {
          return this.$tr('isSuperuser');
        } else if (this.isAdmin) {
          return this.$tr('isAdmin');
        } else if (this.isCoach) {
          return this.$tr('isCoach');
        } else if (this.isLearner) {
          return this.$tr('isLearner');
        }
        return '';
      },
    },
    methods: {
      submitEdits() {
        const edits = {
          username: this.username,
          full_name: this.full_name,
        };
        this.editProfile(edits, this.session);
      },
    },
    vuex: {
      getters: {
        facilityConfig: getters.facilityConfig,
        session: state => state.core.session,
        error: state => state.pageState.error,
        success: state => state.pageState.success,
        busy: state => state.pageState.busy,
        backendErrorMessage: state => state.pageState.errorMessage,
        isSuperuser: getters.isSuperuser,
        isAdmin: getters.isAdmin,
        isCoach: getters.isCoach,
        isLearner: getters.isLearner,
        totalPoints: getters.totalPoints,
      },
      actions: {
        editProfile: actions.editProfile,
        resetProfileState: actions.resetProfileState,
        fetchPoints,
      },
    },
    mixins: [responsiveWindow],
  };

</script>


<style lang="stylus" scoped>

  @require '~kolibri.styles.definitions'

  // taken from docs, assumes 1rem = 16px
  $vertical-page-margin = 100px
  $iphone-width = 320

  .content
    padding-top: $vertical-page-margin
    margin-left: auto
    margin-right: auto
    width: ($iphone-width - 20)px

  .submit
    margin-left: auto
    margin-right: auto
    display: block


  .points-icon, .points-num
    display: inline-block

  .points-icon
    width: 2em
    height: 2em

  .points-num
    color: $core-status-correct
    font-size: 3em
    font-weight: bold

</style><|MERGE_RESOLUTION|>--- conflicted
+++ resolved
@@ -19,55 +19,28 @@
     <form @submit.prevent="submitEdits">
 
       <h3>{{ $tr('username') }}</h3>
-      <core-textbox
+      <k-textbox
         v-if="canEditUsername"
         :disabled="busy"
         :invalid="error"
-        :error="errorMessage"
+        :invalidText="errorMessage"
         v-model="username"
         autocomplete="username"
         type="text"
+        :label="$tr('username')"
       />
       <p v-else>{{ session.username }}</p>
 
       <h3>{{ $tr('name') }}</h3>
-<<<<<<< HEAD
-      <p>{{ session.full_name }}</p>
-    </template>
-
-    <form v-if="canEditUsername || canEditName" @submit.prevent="submitEdits">
-
-      <template v-if="canEditUsername">
-        <k-textbox
-          :disabled="busy"
-          :invalid="error"
-          :invalidText="errorMessage"
-          v-model="username"
-          autocomplete="username"
-          type="text"
-          :label="$tr('username')"
-        />
-      </template>
-
-      <template v-if="canEditName">
-        <k-textbox
-          :disabled="busy"
-          v-model="full_name"
-          autocomplete="name"
-          type="text"
-          :label="$tr('name')"
-        />
-      </template>
-=======
-      <core-textbox
+      <k-textbox
         v-if="canEditName"
         :disabled="busy"
         v-model="full_name"
         autocomplete="name"
         type="text"
+        :label="$tr('name')"
       />
       <p v-else>{{ session.full_name }}</p>
->>>>>>> 938945f8
 
       <k-button
         v-if="canEditUsername || canEditName"
