<template>

  <OnboardingStepBase
    dir="auto"
    :noBackAction="true"
    :title="getCommonSyncString('howAreYouUsingKolibri')"
    @continue="handleContinue"
  >
    <KRadioButton
      v-model="selected"
      style="margin-bottom: 1em"
      :value="Presets.PERSONAL"
      :label="$tr('onMyOwnLabel')"
      :description="getCommonSyncString('onMyOwn')"
      :autofocus="isOnMyOwnSetup"
    />
    <KRadioButton
      v-model="selected"
      :value="UsePresets.GROUP"
      :label="$tr('groupLearningLabel')"
      :description="$tr('groupLearningDescription')"
      :autofocus="isGroupSetup"
    />
  </OnboardingStepBase>

</template>


<script>

  import commonSyncElements from 'kolibri.coreVue.mixins.commonSyncElements';
  import { Presets } from 'kolibri.coreVue.vuex.constants';
  import OnboardingStepBase from '../OnboardingStepBase';
  import { UsePresets } from '../../constants';

  export default {
    name: 'HowAreYouUsingKolibri',
    components: { OnboardingStepBase },
    mixins: [commonSyncElements],
    inject: ['wizardService'],
    data() {
      const selected = this.wizardService.state.context['onMyOwnOrGroup'] || Presets.PERSONAL;
      return {
        selected,
      };
    },
    computed: {
<<<<<<< HEAD
      isOnMyOwnSetup() {
        return this.selected === UsePresets.ON_MY_OWN;
      },
      isGroupSetup() {
        return this.selected === UsePresets.GROUP;
      },
=======
>>>>>>> cde93f03
      UsePresets() {
        return UsePresets;
      },
      Presets() {
        return Presets;
      },
    },
    methods: {
      handleContinue() {
        this.wizardService.send({ type: 'CONTINUE', value: this.selected });
      },
    },
    $trs: {
      onMyOwnLabel: {
        message: 'On my own',
        context: 'Label for a radio button...',
      },
      groupLearningLabel: {
        message: 'Group learning',
        context: 'label',
      },
      groupLearningDescription: {
        message:
          'This device will need to connect with other devices using Kolibri in schools or other group learning settings.',
        context: 'desc',
      },
    },
  };

</script><|MERGE_RESOLUTION|>--- conflicted
+++ resolved
@@ -12,14 +12,14 @@
       :value="Presets.PERSONAL"
       :label="$tr('onMyOwnLabel')"
       :description="getCommonSyncString('onMyOwn')"
-      :autofocus="isOnMyOwnSetup"
+      :autofocus="selected !== UsePresets.GROUP"
     />
     <KRadioButton
       v-model="selected"
       :value="UsePresets.GROUP"
       :label="$tr('groupLearningLabel')"
       :description="$tr('groupLearningDescription')"
-      :autofocus="isGroupSetup"
+      :autofocus="selected === UsePresets.GROUP"
     />
   </OnboardingStepBase>
 
@@ -45,15 +45,6 @@
       };
     },
     computed: {
-<<<<<<< HEAD
-      isOnMyOwnSetup() {
-        return this.selected === UsePresets.ON_MY_OWN;
-      },
-      isGroupSetup() {
-        return this.selected === UsePresets.GROUP;
-      },
-=======
->>>>>>> cde93f03
       UsePresets() {
         return UsePresets;
       },
