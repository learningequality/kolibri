--- conflicted
+++ resolved
@@ -212,11 +212,7 @@
       }
     },
     methods: {
-<<<<<<< HEAD
-      ...mapActions(['updateUser', 'displayModal', 'setError']),
-=======
-      ...mapActions('userManagement', ['updateUser', 'displayModal']),
->>>>>>> aba1d80f
+      ...mapActions('userManagement', ['updateUser', 'displayModal', 'setError']),
       submitForm() {
         const roleUpdate = {
           collection: this.currentFacilityId,
