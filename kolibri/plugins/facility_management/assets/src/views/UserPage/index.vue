--- conflicted
+++ resolved
@@ -29,28 +29,6 @@
           :inline="true"
           class="type-filter"
         />
-<<<<<<< HEAD
-=======
-      </KGridItem>
-      <KGridItem sizes="4, 5, 5">
-        <KFilterTextbox
-          v-model="searchFilter"
-          :placeholder="$tr('searchText')"
-          class="user-filter"
-        />
-      </KGridItem>
-    </KGrid>
-
-    <UserTable class="user-roster move-down" :users="visibleUsers" :emptyMessage="emptyMessage">
-      <template slot="action" slot-scope="userRow">
-        <KDropdownMenu
-          :text="coreString('optionsLabel')"
-          :options="manageUserOptions(userRow.user.id)"
-          :disabled="!userCanBeEdited(userRow.user)"
-          appearance="flat-button"
-          @select="handleManageUserSelection($event, userRow.user)"
-        />
->>>>>>> 72a8b0d5
       </template>
 
       <template v-slot:default="{items, filterInput}">
@@ -111,13 +89,8 @@
   import KSelect from 'kolibri.coreVue.components.KSelect';
   import KGrid from 'kolibri.coreVue.components.KGrid';
   import KGridItem from 'kolibri.coreVue.components.KGridItem';
-<<<<<<< HEAD
+  import commonCoreStrings from 'kolibri.coreVue.mixins.commonCoreStrings';
   import PaginatedListContainer from 'kolibri.coreVue.components.PaginatedListContainer';
-=======
-  import KIcon from 'kolibri.coreVue.components.KIcon';
-  import UiIconButton from 'kolibri.coreVue.components.UiIconButton';
-  import commonCoreStrings from 'kolibri.coreVue.mixins.commonCoreStrings';
->>>>>>> 72a8b0d5
   import UserTable from '../UserTable';
   import { Modals } from '../../constants';
   import { userMatchesFilter, filterAndSortUsers } from '../../userSearchUtils';
@@ -167,51 +140,6 @@
           { label: this.$tr('admins'), value: UserKinds.ADMIN },
         ];
       },
-<<<<<<< HEAD
-=======
-      sortedFilteredUsers() {
-        return filterAndSortUsers(
-          this.facilityUsers,
-          user => userMatchesFilter(user, this.searchFilter) && this.userMatchesRole(user)
-        );
-      },
-      visibleUsers() {
-        return this.sortedFilteredUsers.slice(this.startRange, this.endRange);
-      },
-      emptyMessage() {
-        if (this.facilityUsers.length === 0) {
-          return this.coreString('noUsersExistLabel');
-        } else if (this.visibleUsers.length === 0) {
-          return this.$tr('allUsersFilteredOut');
-        }
-        return '';
-      },
-      numPages() {
-        return Math.ceil(this.numFilteredUsers / this.perPage);
-      },
-      startRange() {
-        return (this.pageNum - 1) * this.perPage;
-      },
-      visibleStartRange() {
-        return Math.min(this.startRange + 1, this.numFilteredUsers);
-      },
-      endRange() {
-        return this.pageNum * this.perPage;
-      },
-      visibleEndRange() {
-        return Math.min(this.endRange, this.numFilteredUsers);
-      },
-      numFilteredUsers() {
-        return this.sortedFilteredUsers.length;
-      },
-    },
-    watch: {
-      searchFilter() {
-        // Reset the pageNum to the first page when searchFilter changes
-        // to avoid showing an empty page.
-        this.pageNum = 1;
-      },
->>>>>>> 72a8b0d5
     },
     beforeMount() {
       this.roleFilter = this.userKinds[0];
@@ -273,23 +201,10 @@
       searchText: 'Search for a user…',
       admins: 'Admins',
       newUserButtonLabel: 'New User',
-<<<<<<< HEAD
-      userCountLabel: '{userCount} users',
-      fullName: 'Full name',
-      users: 'Users',
-      role: 'Role',
-      username: 'Username',
-      edit: 'Edit',
       noUsersExist: 'No users exist',
       allUsersFilteredOut: "No users match the filter: '{filterText}'",
       optionsButtonLabel: 'Options',
-      editUser: 'Edit details',
-=======
-      allUsersFilteredOut: 'No users match the filter',
->>>>>>> 72a8b0d5
       resetUserPassword: 'Reset password',
-      userActions: 'User management actions',
-      userPageTitle: 'Users',
     },
   };
 
