<template>

  <k-modal
    :title="$tr('addNewAccountTitle')"
    :submitText="$tr('createAccount')"
    :cancelText="$tr('cancel')"
    :submitDisabled="submitting"
    @submit="createNewUser"
    @cancel="close"
  >
    <ui-alert type="error" v-if="errorMessage" @dismiss="errorMessage = ''">
      {{ errorMessage }}
    </ui-alert>

<<<<<<< HEAD
    <section>
      <k-textbox
        ref="name"
        type="text"
        :label="$tr('name')"
        :autofocus="true"
        :maxlength="120"
        :invalid="nameIsInvalid"
        :invalidText="nameIsInvalidText"
        @blur="nameBlurred = true"
        v-model.trim="fullName"
      />
      <k-textbox
        ref="username"
        type="text"
        :label="$tr('username')"
        :maxlength="30"
        :invalid="usernameIsInvalid"
        :invalidText="usernameIsInvalidText"
        @blur="usernameBlurred = true"
        v-model="username"
      />
      <k-textbox
        ref="password"
        type="password"
        :label="$tr('password')"
        :invalid="passwordIsInvalid"
        :invalidText="passwordIsInvalidText"
        @blur="passwordBlurred = true"
        v-model="password"
      />
      <k-textbox
        ref="confirmedPassword"
        type="password"
        :label="$tr('reEnterPassword')"
        :invalid="confirmedPasswordIsInvalid"
        :invalidText="confirmedPasswordIsInvalidText"
        @blur="confirmedPasswordBlurred = true"
        v-model="confirmedPassword"
      />
=======
    <form class="user-create-form" @submit.prevent="createNewUser">
      <section>
        <k-textbox
          ref="name"
          type="text"
          :label="$tr('name')"
          :autofocus="true"
          :maxlength="120"
          :invalid="nameIsInvalid"
          :invalidText="nameIsInvalidText"
          @blur="nameBlurred = true"
          v-model.trim="fullName"
        />
        <k-textbox
          ref="username"
          type="text"
          :label="$tr('username')"
          :maxlength="30"
          :invalid="usernameIsInvalid"
          :invalidText="usernameIsInvalidText"
          @blur="usernameBlurred = true"
          v-model="username"
        />
        <k-textbox
          ref="password"
          type="password"
          :label="$tr('password')"
          :invalid="passwordIsInvalid"
          :invalidText="passwordIsInvalidText"
          @blur="passwordBlurred = true"
          v-model="password"
        />
        <k-textbox
          ref="confirmedPassword"
          type="password"
          :label="$tr('reEnterPassword')"
          :invalid="confirmedPasswordIsInvalid"
          :invalidText="confirmedPasswordIsInvalidText"
          @blur="confirmedPasswordBlurred = true"
          v-model="confirmedPassword"
        />

        <k-select
          :label="$tr('userType')"
          :options="userKindDropdownOptions"
          v-model="kind"
        />
>>>>>>> a0ef52de

      <k-select
        :label="$tr('userType')"
        :options="userKindDropdownOptions"
        v-model="kind"
      />

      <fieldset class="coach-selector" v-if="coachIsSelected">
        <k-radio-button
          :label="$tr('classCoachLabel')"
          :description="$tr('classCoachDescription')"
          :value="true"
          v-model="classCoach"
        />
        <k-radio-button
          :label="$tr('facilityCoachLabel')"
          :description="$tr('facilityCoachDescription')"
          :value="false"
          v-model="classCoach"
        />
      </fieldset>
    </section>
  </k-modal>

</template>


<script>

  import { UserKinds } from 'kolibri.coreVue.vuex.constants';
  import { currentFacilityId } from 'kolibri.coreVue.vuex.getters';
  import { validateUsername } from 'kolibri.utils.validators';
  import kRadioButton from 'kolibri.coreVue.components.kRadioButton';
  import kModal from 'kolibri.coreVue.components.kModal';
  import kTextbox from 'kolibri.coreVue.components.kTextbox';
  import kSelect from 'kolibri.coreVue.components.kSelect';
  import uiAlert from 'kolibri.coreVue.components.uiAlert';
  import { createUser, displayModal } from '../../state/actions';

  export default {
    name: 'userCreateModal',
    $trs: {
      addNewAccountTitle: 'Add new account',
      cancel: 'Cancel',
      name: 'Full name',
      username: 'Username',
      password: 'Password',
      reEnterPassword: 'Re-enter password',
      userType: 'User type',
      createAccount: 'Create Account',
      learner: 'Learner',
      coach: 'Coach',
      admin: 'Admin',
      coachSelectorHeader: 'Coach type',
      classCoachLabel: 'Class coach',
      classCoachDescription: "Can only instruct classes that they're assigned to",
      facilityCoachLabel: 'Facility coach',
      facilityCoachDescription: 'Can instruct all classes in your facility',
      usernameAlreadyExists: 'Username already exists',
      usernameNotAlphaNumUnderscore: 'Username can only contain letters, numbers, and underscores',
      pwMismatchError: 'Passwords do not match',
      unknownError: 'Whoops, something went wrong. Try again',
      loadingConfirmation: 'Loading...',
      required: 'This field is required',
    },
    components: {
      kRadioButton,
      kModal,
      kTextbox,
      uiAlert,
      kSelect,
    },
    data() {
      return {
        fullName: '',
        username: '',
        password: '',
        confirmedPassword: '',
        kind: {
          label: this.$tr('learner'),
          value: UserKinds.LEARNER,
        },
        classCoach: true,
        errorMessage: '',
        submitting: false,
        nameBlurred: false,
        usernameBlurred: false,
        passwordBlurred: false,
        confirmedPasswordBlurred: false,
        formSubmitted: false,
      };
    },
    computed: {
      newUserRole() {
        if (this.coachIsSelected) {
          if (this.classCoach) {
            return UserKinds.ASSIGNABLE_COACH;
          }
          return UserKinds.COACH;
        }
        // Admin or Learner
        return this.kind.value;
      },
      coachIsSelected() {
        return this.kind.value === UserKinds.COACH;
      },
      nameIsInvalidText() {
        if (this.nameBlurred || this.formSubmitted) {
          if (this.fullName === '') {
            return this.$tr('required');
          }
        }
        return '';
      },
      nameIsInvalid() {
        return Boolean(this.nameIsInvalidText);
      },
      usernameAlreadyExists() {
        return this.facilityUsers.find(
          ({ username }) => username.toLowerCase() === this.username.toLowerCase()
        );
      },
      usernameIsInvalidText() {
        if (this.usernameBlurred || this.formSubmitted) {
          if (this.username === '') {
            return this.$tr('required');
          }
          if (!validateUsername(this.username)) {
            return this.$tr('usernameNotAlphaNumUnderscore');
          }
          if (this.usernameAlreadyExists) {
            return this.$tr('usernameAlreadyExists');
          }
        }
        return '';
      },
      usernameIsInvalid() {
        return Boolean(this.usernameIsInvalidText);
      },
      passwordIsInvalidText() {
        if (this.passwordBlurred || this.formSubmitted) {
          if (this.password === '') {
            return this.$tr('required');
          }
        }
        return '';
      },
      passwordIsInvalid() {
        return Boolean(this.passwordIsInvalidText);
      },
      confirmedPasswordIsInvalidText() {
        if (this.confirmedPasswordBlurred || this.formSubmitted) {
          if (this.confirmedPassword === '') {
            return this.$tr('required');
          }
          if (this.confirmedPassword !== this.password) {
            return this.$tr('pwMismatchError');
          }
        }
        return '';
      },
      confirmedPasswordIsInvalid() {
        return Boolean(this.confirmedPasswordIsInvalidText);
      },
      formIsValid() {
        return (
          !this.nameIsInvalid &&
          !this.usernameIsInvalid &&
          !this.passwordIsInvalid &&
          !this.confirmedPasswordIsInvalid
        );
      },
      userKindDropdownOptions() {
        return [
          {
            label: this.$tr('learner'),
            value: UserKinds.LEARNER,
          },
          {
            label: this.$tr('coach'),
            value: UserKinds.COACH,
          },
          {
            label: this.$tr('admin'),
            value: UserKinds.ADMIN,
          },
        ];
      },
    },
    methods: {
      createNewUser() {
        this.errorMessage = '';
        this.formSubmitted = true;
        if (this.formIsValid) {
          this.submitting = true;
          this.createUser({
            username: this.username,
            full_name: this.fullName,
            role: {
              kind: this.newUserRole,
              collection: this.currentFacilityId,
            },
            password: this.password,
          }).then(
            () => {
              this.close();
            },
            error => {
              this.submitting = false;
              if (error.status.code === 400) {
                this.errorMessage = Object.values(error.entity)[0][0];
              } else if (error.status.code === 403) {
                this.errorMessage = error.entity;
              } else {
                this.errorMessage = this.$tr('unknownError');
              }
            }
          );
        } else {
          this.focusOnInvalidField();
        }
      },
      focusOnInvalidField() {
        this.nameIsInvalid && this.$refs.name.focus();
        this.usernameIsInvalid && this.$refs.username.focus();
        this.passwordIsInvalid && this.$refs.password.focus();
        this.confirmedPasswordIsInvalid && this.$refs.confirmedPassword.focus();
      },
      close() {
        this.displayModal(false);
      },
    },
    vuex: {
      getters: {
        facilityUsers: state => state.pageState.facilityUsers,
        currentFacilityId,
      },
      actions: {
        createUser,
        displayModal,
      },
    },
  };

</script>


<style lang="stylus" scoped>

  .user-create-form
    min-height: 500px

  .coach-selector
    margin-bottom: 3em
    margin: 0
    padding: 0
    border: none

</style><|MERGE_RESOLUTION|>--- conflicted
+++ resolved
@@ -12,7 +12,6 @@
       {{ errorMessage }}
     </ui-alert>
 
-<<<<<<< HEAD
     <section>
       <k-textbox
         ref="name"
@@ -53,55 +52,6 @@
         @blur="confirmedPasswordBlurred = true"
         v-model="confirmedPassword"
       />
-=======
-    <form class="user-create-form" @submit.prevent="createNewUser">
-      <section>
-        <k-textbox
-          ref="name"
-          type="text"
-          :label="$tr('name')"
-          :autofocus="true"
-          :maxlength="120"
-          :invalid="nameIsInvalid"
-          :invalidText="nameIsInvalidText"
-          @blur="nameBlurred = true"
-          v-model.trim="fullName"
-        />
-        <k-textbox
-          ref="username"
-          type="text"
-          :label="$tr('username')"
-          :maxlength="30"
-          :invalid="usernameIsInvalid"
-          :invalidText="usernameIsInvalidText"
-          @blur="usernameBlurred = true"
-          v-model="username"
-        />
-        <k-textbox
-          ref="password"
-          type="password"
-          :label="$tr('password')"
-          :invalid="passwordIsInvalid"
-          :invalidText="passwordIsInvalidText"
-          @blur="passwordBlurred = true"
-          v-model="password"
-        />
-        <k-textbox
-          ref="confirmedPassword"
-          type="password"
-          :label="$tr('reEnterPassword')"
-          :invalid="confirmedPasswordIsInvalid"
-          :invalidText="confirmedPasswordIsInvalidText"
-          @blur="confirmedPasswordBlurred = true"
-          v-model="confirmedPassword"
-        />
-
-        <k-select
-          :label="$tr('userType')"
-          :options="userKindDropdownOptions"
-          v-model="kind"
-        />
->>>>>>> a0ef52de
 
       <k-select
         :label="$tr('userType')"
