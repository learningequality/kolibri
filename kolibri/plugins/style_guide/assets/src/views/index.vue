<template>

  <div>
    <pageHeader></pageHeader>
    <sidenav class="sidenav"></sidenav>
    <router-view class="content"></router-view>
  </div>

</template>


<script>

  const FullVue = require('vue/dist/vue.common');
  const VueRouter = require('vue-router');

  // To illustrate how user-facing text should always be translated, we will
  // set up a fake $tr, and use it in the code example.
  FullVue.prototype.$tr = (text) => text;

  // Some components (e.g. <tab-link>) need the router.
  FullVue.use(VueRouter);

  module.exports = {
    components: {
      sidenav: require('./shell/sidenav'),
      pageHeader: require('./shell/page-header'),
    }
  };

</script>


<style lang="stylus">

  @import '~vuep/dist/vuep.css'
<<<<<<< HEAD
  @import '../styles/core-theme.styl'
=======
  @import '~material-design-icons/iconfont/material-icons.css'
>>>>>>> 3cdf6108

  $sidenav-width = 13em

  // Reset some of the styles inherited from the main Kolibri theme.
  // TODO: Remove that inheritance and have a clean slate style-wise.
  html,
  body
    height: auto
    background: white

  html
    overflow: initial

  body
    padding-left: $sidenav-width

  .sidenav
    position: fixed
    top: $page-header-height
    bottom: 0
    left: 0
    right: initial
    overflow-y: auto
    width: $sidenav-width

  .content
    padding: 2em
    padding-top: $page-header-height
    line-height: 1.3em

    h1
      line-height: 1.7em

    h1,
    h2,
    h3
      color: #333

    h2,
    h3
      margin-top: 2em
      margin-bottom: 0.5em

    h4
      margin-bottom: 0.5em

    p
      margin-top: 0
      max-width: 50em

    ul
      margin-top: 0.5em

      li
        margin-bottom: 0.3em

  .vuep
    flex-direction: column-reverse
    margin-top: 1.3em
    height: 1000px

    .vuep-preview,
    .vuep-editor
      width: 100%

    .vuep-preview
      height: 100px
      padding: 10px
      border: none

    .vuep-editor
      height: 100%

  table,
  th,
  td
    border: 1px solid darkgray
    border-collapse: collapse

  th, td
    padding: 0.6em

  th
    background: #e0e0e0
    text-align: left

  // Add some hidden space before all the heading elements with ID, so when we
  // use anchor link to jump to them, they won't be partially obscured by the
  // fixed page header.
  h1, h2, h3, h4
    &[id]:before
      content: ''
      display: block
      visibility: hidden
      height: $page-header-height
      margin-top: (-1 * $page-header-height)

</style><|MERGE_RESOLUTION|>--- conflicted
+++ resolved
@@ -1,7 +1,7 @@
 <template>
 
   <div>
-    <pageHeader></pageHeader>
+    <page-header></page-header>
     <sidenav class="sidenav"></sidenav>
     <router-view class="content"></router-view>
   </div>
@@ -23,8 +23,8 @@
 
   module.exports = {
     components: {
-      sidenav: require('./shell/sidenav'),
-      pageHeader: require('./shell/page-header'),
+      'sidenav': require('./shell/sidenav'),
+      'page-header': require('./shell/page-header'),
     }
   };
 
@@ -33,12 +33,9 @@
 
 <style lang="stylus">
 
+  @import '../styles/core-theme.styl'
   @import '~vuep/dist/vuep.css'
-<<<<<<< HEAD
-  @import '../styles/core-theme.styl'
-=======
   @import '~material-design-icons/iconfont/material-icons.css'
->>>>>>> 3cdf6108
 
   $sidenav-width = 13em
 
