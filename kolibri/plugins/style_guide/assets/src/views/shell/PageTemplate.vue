<template>

<<<<<<< HEAD
  <div>
    <p v-if="!completed" class="in-progress">IN PROGRESS</p>
    <h1 v-if="title">{{ title }}</h1>
=======
  <div class="template-wrapper">
    <p v-if="!completed" class="in-progress">
      IN PROGRESS
    </p>
    <h1 v-if="title">
      {{ title }}
    </h1>
>>>>>>> c3af46e5
    <slot></slot>
  </div>

</template>


<script>

  export default {
    name: 'PageTemplate',
    props: {
      title: {
        type: String,
        required: false,
      },
      completed: {
        type: Boolean,
        default: false,
      },
    },
  };

</script>


<style lang="scss" scoped>

  .in-progress {
    font-weight: bold;
    text-align: right;
  }

</style><|MERGE_RESOLUTION|>--- conflicted
+++ resolved
@@ -1,18 +1,12 @@
 <template>
 
-<<<<<<< HEAD
   <div>
-    <p v-if="!completed" class="in-progress">IN PROGRESS</p>
-    <h1 v-if="title">{{ title }}</h1>
-=======
-  <div class="template-wrapper">
     <p v-if="!completed" class="in-progress">
       IN PROGRESS
     </p>
     <h1 v-if="title">
       {{ title }}
     </h1>
->>>>>>> c3af46e5
     <slot></slot>
   </div>
 
