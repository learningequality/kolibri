--- conflicted
+++ resolved
@@ -2,9 +2,10 @@
 
   <div>
 
-<<<<<<< HEAD
     <h3>Description</h3>
-    <p v-if="api.description"> {{ api.description }}</p>
+    <p v-if="api.description">
+      {{ api.description }}
+    </p>
 
     <template v-if="api.props.length">
       <h3>Props</h3>
@@ -15,7 +16,9 @@
             <th>Type</th>
             <th>Required</th>
             <th>Default</th>
-            <th class="stretch">Description</th>
+            <th class="stretch">
+              Description
+            </th>
           </tr>
         </thead>
         <tbody slot="tbody">
@@ -24,13 +27,17 @@
             <td><code>{{ parsePropType(prop.value.type) }}</code></td>
             <td>
               <code v-if="parsePropRequired(prop.value.required) === 'true'">true</code>
-              <template v-else>—</template>
+              <template v-else>
+                —
+              </template>
             </td>
             <td>
               <code v-if="parsePropDefault(prop.value.type, prop.value.default)">
                 {{ parsePropDefault(prop.value.type, prop.value.default) }}
               </code>
-              <template v-else>—</template>
+              <template v-else>
+                —
+              </template>
             </td>
             <td>{{ prop.description || '—' }}</td>
           </tr>
@@ -44,7 +51,9 @@
         <thead slot="thead">
           <tr>
             <th>Events</th>
-            <th class="stretch">Description</th>
+            <th class="stretch">
+              Description
+            </th>
           </tr>
         </thead>
         <tbody slot="tbody">
@@ -62,7 +71,9 @@
         <thead slot="thead">
           <tr>
             <th>Slots</th>
-            <th class="stretch">Description</th>
+            <th class="stretch">
+              Description
+            </th>
           </tr>
         </thead>
         <tbody slot="tbody">
@@ -80,7 +91,9 @@
         <thead slot="thead">
           <tr>
             <th>Methods</th>
-            <th class="stretch">Description</th>
+            <th class="stretch">
+              Description
+            </th>
           </tr>
         </thead>
         <tbody slot="tbody">
@@ -91,82 +104,6 @@
         </tbody>
       </CoreTable>
     </template>
-=======
-    <p v-if="api.description">
-      {{ api.description }}
-    </p>
-
-    <p><code>{{ importString }}</code></p>
-
-    <p v-if="api.props.length">
-      Props:
-      <table>
-        <tr>
-          <th>Name</th>
-          <th>Type</th>
-          <th>Required</th>
-          <th>Default</th>
-          <th>Description</th>
-        </tr>
-        <tr v-for="(prop, i) in api.props" :key="i">
-          <td><code>{{ prop.name }}</code></td>
-          <td><code>{{ parsePropType(prop.value.type) }}</code></td>
-          <td><code>{{ parsePropRequired(prop.value.required) }}</code></td>
-          <td>
-            <code v-if="parsePropDefault(prop.value.type, prop.value.default)">
-              {{ parsePropDefault(prop.value.type, prop.value.default) }}
-            </code>
-            <template v-else>
-              –
-            </template>
-          </td>
-          <td>{{ prop.description || '–' }}</td>
-        </tr>
-      </table>
-    </p>
-
-    <p v-if="api.events.length">
-      Events:
-      <table>
-        <tr>
-          <th>Name</th>
-          <th>Description</th>
-        </tr>
-        <tr v-for="(event, i) in api.events" :key="i">
-          <td>{{ event.name }}</td>
-          <td>{{ event.description || '–' }}</td>
-        </tr>
-      </table>
-    </p>
-
-    <p v-if="api.slots.length">
-      Slots:
-      <table>
-        <tr>
-          <th>Name</th>
-          <th>Description</th>
-        </tr>
-        <tr v-for="(slot, i) in api.slots" :key="i">
-          <td>{{ slot.name }}</td>
-          <td>{{ slot.description || '–' }}</td>
-        </tr>
-      </table>
-    </p>
-
-    <p v-if="api.methods.length">
-      Methods:
-      <table>
-        <tr>
-          <th>Name</th>
-          <th>Description</th>
-        </tr>
-        <tr v-for="(method, i) in api.methods" :key="i">
-          <td><code>{{ method.name }}</code></td>
-          <td>{{ method.description || '–' }}</td>
-        </tr>
-      </table>
-    </p>
->>>>>>> c3af46e5
 
   </div>
 
@@ -176,7 +113,6 @@
 <script>
 
   import escodegen from 'escodegen';
-  import PascalCase from 'pascal-case';
   import logger from 'kolibri.lib.logging';
   import CoreTable from 'kolibri.coreVue.components.CoreTable';
 
@@ -202,16 +138,6 @@
           }
           return true;
         },
-      },
-    },
-    computed: {
-      importString() {
-        return `import ${this.componentNamePascalCased} from 'kolibri.coreVue.components.${
-          this.componentNamePascalCased
-        }';`;
-      },
-      componentNamePascalCased() {
-        return PascalCase(this.api.name);
       },
     },
     methods: {
