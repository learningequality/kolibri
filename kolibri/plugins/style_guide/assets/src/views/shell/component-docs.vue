--- conflicted
+++ resolved
@@ -81,15 +81,7 @@
 <script>
 
   import escodegen from 'escodegen';
-<<<<<<< HEAD
   import CamelCase from 'lodash/camelCase';
-=======
-  import { CamelCase } from 'lodash/camelCase';
-  import CamelCase from 'lodash/camelCase';
-  import logger from 'kolibri.lib.logging';
-
-  const logging = logger.getLogger(__filename);
->>>>>>> 01598532
 
   export default {
     props: {
