
const Constants = require('../../constants');
const coreActions = require('kolibri.coreVue.vuex.actions');
const coreApp = require('kolibri');

const ClassroomResource = coreApp.resources.ClassroomResource;
const AttemptLogResource = coreApp.resources.AttemptLog;

/**
 * Title Helper
 */

function _coachPageTitle(title) {
  return `Coach ${title}`;
}


// ================================
// CLASS LIST ACTIONS

function showClassListPage(store) {
  store.dispatch('CORE_SET_PAGE_LOADING', true);
  store.dispatch('SET_PAGE_NAME', Constants.PageNames.CLASS_LIST);
  const classCollection = ClassroomResource.getCollection();
  classCollection.fetch().then(
    (classes) => {
      const pageState = {
        classes,
      };
      store.dispatch('SET_PAGE_STATE', pageState);
      store.dispatch('CORE_SET_PAGE_LOADING', false);
      store.dispatch('CORE_SET_ERROR', null);
      store.dispatch('CORE_SET_TITLE', _coachPageTitle('Coach'));
    },
    error => { coreActions.handleApiError(store, error); }
  );
}


<<<<<<< HEAD
function showCoachRoot(store) {
  store.dispatch('CORE_SET_PAGE_LOADING', false);
  store.dispatch('SET_PAGE_NAME', Constants.PageNames.COACH_ROOT);
}


function redirectToChannelReport(store, params) {
  const channelId = params.channel_id;
  const channelListPromise = ChannelResource.getCollection().fetch();

  ConditionalPromise.all([channelListPromise]).only(
    coreActions.samePageCheckGenerator(store),
    ([channelList]) => {
      if (!(channelList.some((channel) => channel.id === channelId))) {
        router.getInstance().replace({ name: Constants.PageNames.CONTENT_UNAVAILABLE });
        return;
      }
      coreActions.setChannelInfo(store, channelId).then(
        () => {
          router.getInstance().replace({ name: Constants.PageNames.REPORTS_NO_QUERY });
        }
      );
    },
    error => {
      coreActions.handleError(store, error);
    }
  );
}


function redirectToDefaultReport(store, params) {
  store.dispatch('CORE_SET_PAGE_LOADING', true);
  store.dispatch('SET_PAGE_NAME', Constants.PageNames.REPORTS_NO_QUERY);

  const channelListPromise = ChannelResource.getCollection().fetch();
  const facilityIdPromise = FacilityUserResource.getCurrentFacility();

  ConditionalPromise.all([channelListPromise, facilityIdPromise]).only(
    coreActions.samePageCheckGenerator(store),
    ([channelList, facilityId]) => {
      // If no channels exist
      if (channelList.length === 0) {
        router.getInstance().replace({ name: Constants.PageNames.CONTENT_UNAVAILABLE });
        return;
      }
      /* get current channelId */
      const channelId = getDefaultChannelId(channelList);

      /* get contentScopeId for root */
      const contentScopeId = channelList.find((channel) => channel.id === channelId).root_pk;

      /* get userScopeId for facility */
      const userScopeId = facilityId[0];
      router.getInstance().replace({
        name: Constants.PageNames.REPORTS,
        params: {
          channel_id: channelId,
          content_scope: Constants.ContentScopes.ROOT,
          content_scope_id: contentScopeId,
          user_scope: Constants.UserScopes.FACILITY,
          user_scope_id: userScopeId,
          all_or_recent: Constants.AllOrRecent.ALL,
          view_by_content_or_learners: Constants.ViewBy.CONTENT,
          sort_column: Constants.TableColumns.NAME,
          sort_order: Constants.SortOrders.NONE,
        },
      });
    },

    error => {
      coreActions.handleError(store, error);
    }
  );
}


function showReport(store, params, oldParams) {
  /* get params from url. */
  const channelId = params.channel_id;
  const contentScope = params.content_scope;
  const contentScopeId = params.content_scope_id;
  const userScope = params.user_scope;
  const userScopeId = params.user_scope_id;
  const allOrRecent = params.all_or_recent;
  const viewByContentOrLearners = params.view_by_content_or_learners;
  const sortColumn = params.sort_column;
  const sortOrder = params.sort_order;


  /* check if params are semi-valid. */
  if (!(values(Constants.ContentScopes).includes(contentScope)
    && values(Constants.UserScopes).includes(userScope)
    && values(Constants.AllOrRecent).includes(allOrRecent)
    && values(Constants.ViewBy).includes(viewByContentOrLearners)
    && values(Constants.TableColumns).includes(sortColumn)
    && values(Constants.SortOrders).includes(sortOrder))) {
    /* if invalid params, just throw an error. */
    coreActions.handleError(store, 'Invalid report parameters.');
    return;
  }

  const diffKeys = _diffKeys(params, oldParams);

  store.dispatch('SET_PAGE_NAME', Constants.PageNames.REPORTS);

  // these don't require updates from the server
  const localUpdateParams = ['sort_column', 'sort_order'];
  if (diffKeys.every(key => localUpdateParams.includes(key))) {
    store.dispatch('SET_SORT_COLUMN', sortColumn);
    store.dispatch('SET_SORT_ORDER', sortOrder);
    return;
  }

  const promises = [];

  const reportPayload = {
    channel_id: channelId,
    content_node_id: contentScopeId,
    collection_kind: userScope,
    collection_id: userScopeId,
  };

  // REPORT
  let reportPromise;
  if (!(userScope === Constants.UserScopes.USER &&
    contentScope === Constants.ContentScopes.CONTENT)) {
    if (allOrRecent === Constants.AllOrRecent.RECENT) {
      reportPromise = RecentReportResource.getCollection(reportPayload).fetch();
    } else if (viewByContentOrLearners === Constants.ViewBy.CONTENT) {
      reportPromise = ContentReportResource.getCollection(reportPayload).fetch();
    } else if (viewByContentOrLearners === Constants.ViewBy.LEARNERS) {
      reportPromise = UserReportResource.getCollection(reportPayload).fetch();
    } else {
      logging.error('unhandled input parameters');
    }
  }

  promises.push(reportPromise);


  // CONTENT SUMMARY
  const contentPromise = ContentSummaryResource.getModel(contentScopeId, reportPayload).fetch();
  promises.push(contentPromise);

  // USER SUMMARY
  let userPromise;
  if (userScope === Constants.UserScopes.USER) {
    userPromise = UserSummaryResource.getModel(userScopeId, reportPayload).fetch();
  }
  promises.push(userPromise);

  // CHANNELS
  const channelPromise = coreActions.setChannelInfo(store);
  promises.push(channelPromise);

  // API response handlers
  Promise.all(promises).then(([report, contentSummary, userSummary]) => {
    // save URL params to store
    store.dispatch('SET_CHANNEL_ID', channelId);
    store.dispatch('SET_CONTENT_SCOPE', contentScope);
    store.dispatch('SET_CONTENT_SCOPE_ID', contentScopeId);
    store.dispatch('SET_USER_SCOPE', userScope);
    store.dispatch('SET_USER_SCOPE_ID', userScopeId);
    store.dispatch('SET_ALL_OR_RECENT', allOrRecent);
    store.dispatch('SET_VIEW_BY_CONTENT_OR_LEARNERS', viewByContentOrLearners);
    store.dispatch('SET_SORT_COLUMN', sortColumn);
    store.dispatch('SET_SORT_ORDER', sortOrder);

    // save results of API request
    store.dispatch('SET_TABLE_DATA', report || {});
    store.dispatch('SET_CONTENT_SCOPE_SUMMARY', contentSummary);
    store.dispatch('SET_USER_SCOPE_SUMMARY', userSummary || {});
    store.dispatch('CORE_SET_PAGE_LOADING', false);

    const titleElems = ['Coach Reports'];
    if (userScope === Constants.UserScopes.USER) {
      titleElems.push(`${userSummary.full_name}`);
    } else if (userScope === Constants.UserScopes.FACILITY) {
      titleElems.push('All learners');
    }
    titleElems.push(`${contentSummary.title}`);
    if (allOrRecent === Constants.AllOrRecent.RECENT) {
      titleElems.push('Recent');
    } else if (viewByContentOrLearners === Constants.ViewBy.CONTENT) {
      titleElems.push('Contents');
    } else if (viewByContentOrLearners === Constants.ViewBy.LEARNERS) {
      titleElems.push('Learners');
    }
    store.dispatch('CORE_SET_TITLE', titleElems.join(' - '));
  },
    error => { coreActions.handleError(store, error); }
  );
}

function showContentUnavailable(store) {
  store.dispatch('SET_PAGE_NAME', Constants.PageNames.CONTENT_UNAVAILABLE);
  store.dispatch('CORE_SET_PAGE_LOADING', false);
  store.dispatch('CORE_SET_TITLE', 'Content Unavailable');
}


=======
// ================================
// EXAMS ACTIONS

function showExamsPage(store, classId) {
  store.dispatch('CORE_SET_PAGE_LOADING', true);
  store.dispatch('SET_PAGE_NAME', Constants.PageNames.EXAMS);
  const classCollection = ClassroomResource.getCollection();
  classCollection.fetch().then(
    (classes) => {
      const pageState = {
        classId,
        classes,
      };
      store.dispatch('SET_PAGE_STATE', pageState);
      store.dispatch('CORE_SET_PAGE_LOADING', false);
      store.dispatch('CORE_SET_ERROR', null);
      store.dispatch('CORE_SET_TITLE', _coachPageTitle('Coach'));
    },
    error => { coreActions.handleApiError(store, error); }
  );
}


>>>>>>> 68cea53e
// - - - - - Action for Coach Exercise Render Page - - - - - -

function _daysElapsed(startTime, endTime) {
  // one day = 24*60*60*1000 = 86400000
  return (Date.UTC(startTime.getYear(), startTime.getMonth(), startTime.getDate()) -
    Date.UTC(endTime.getYear(), endTime.getMonth(), endTime.getDate())) / 86400000;
}

function showCoachExerciseRenderPage(store, userId, contentId) {
  const reversedAttemptLogs = [];
  const today = new Date();
  store.dispatch('CORE_SET_PAGE_LOADING', true);
  store.dispatch('SET_PAGE_NAME', Constants.PageNames.EXERCISE_RENDER);
  AttemptLogResource.getCollection({
    user: userId, content: contentId
  }).fetch().then(
    attemptLogs => {
      attemptLogs.forEach((attemptLog) => {
        attemptLog.daysElapsed = _daysElapsed(today, new Date(attemptLog.end_timestamp));
        // use unshift because the original array is in reversed order.
        reversedAttemptLogs.unshift(attemptLog);
      });
      const pageState = {
        attemptLogs: reversedAttemptLogs,
        selectedAttemptLogIndex: 0,
      };
      store.dispatch('SET_PAGE_STATE', pageState);
      store.dispatch('CORE_SET_PAGE_LOADING', false);
      store.dispatch('CORE_SET_TITLE', _coachPageTitle('Exercise Detail View'));
    },
    error => { coreActions.handleApiError(store, error); }
  );
}

function setSelectedAttemptLogIndex(store, index) {
  store.dispatch('SET_SELETED_ATTEMPTLOG_INDEX', index);
}


module.exports = {
  showClassListPage,
<<<<<<< HEAD
  showCoachRoot,
  redirectToChannelReport,
  redirectToDefaultReport,
  showReport,
  showContentUnavailable,
=======
  showExamsPage,
>>>>>>> 68cea53e
  showCoachExerciseRenderPage,
  setSelectedAttemptLogIndex,
};<|MERGE_RESOLUTION|>--- conflicted
+++ resolved
@@ -37,233 +37,6 @@
 }
 
 
-<<<<<<< HEAD
-function showCoachRoot(store) {
-  store.dispatch('CORE_SET_PAGE_LOADING', false);
-  store.dispatch('SET_PAGE_NAME', Constants.PageNames.COACH_ROOT);
-}
-
-
-function redirectToChannelReport(store, params) {
-  const channelId = params.channel_id;
-  const channelListPromise = ChannelResource.getCollection().fetch();
-
-  ConditionalPromise.all([channelListPromise]).only(
-    coreActions.samePageCheckGenerator(store),
-    ([channelList]) => {
-      if (!(channelList.some((channel) => channel.id === channelId))) {
-        router.getInstance().replace({ name: Constants.PageNames.CONTENT_UNAVAILABLE });
-        return;
-      }
-      coreActions.setChannelInfo(store, channelId).then(
-        () => {
-          router.getInstance().replace({ name: Constants.PageNames.REPORTS_NO_QUERY });
-        }
-      );
-    },
-    error => {
-      coreActions.handleError(store, error);
-    }
-  );
-}
-
-
-function redirectToDefaultReport(store, params) {
-  store.dispatch('CORE_SET_PAGE_LOADING', true);
-  store.dispatch('SET_PAGE_NAME', Constants.PageNames.REPORTS_NO_QUERY);
-
-  const channelListPromise = ChannelResource.getCollection().fetch();
-  const facilityIdPromise = FacilityUserResource.getCurrentFacility();
-
-  ConditionalPromise.all([channelListPromise, facilityIdPromise]).only(
-    coreActions.samePageCheckGenerator(store),
-    ([channelList, facilityId]) => {
-      // If no channels exist
-      if (channelList.length === 0) {
-        router.getInstance().replace({ name: Constants.PageNames.CONTENT_UNAVAILABLE });
-        return;
-      }
-      /* get current channelId */
-      const channelId = getDefaultChannelId(channelList);
-
-      /* get contentScopeId for root */
-      const contentScopeId = channelList.find((channel) => channel.id === channelId).root_pk;
-
-      /* get userScopeId for facility */
-      const userScopeId = facilityId[0];
-      router.getInstance().replace({
-        name: Constants.PageNames.REPORTS,
-        params: {
-          channel_id: channelId,
-          content_scope: Constants.ContentScopes.ROOT,
-          content_scope_id: contentScopeId,
-          user_scope: Constants.UserScopes.FACILITY,
-          user_scope_id: userScopeId,
-          all_or_recent: Constants.AllOrRecent.ALL,
-          view_by_content_or_learners: Constants.ViewBy.CONTENT,
-          sort_column: Constants.TableColumns.NAME,
-          sort_order: Constants.SortOrders.NONE,
-        },
-      });
-    },
-
-    error => {
-      coreActions.handleError(store, error);
-    }
-  );
-}
-
-
-function showReport(store, params, oldParams) {
-  /* get params from url. */
-  const channelId = params.channel_id;
-  const contentScope = params.content_scope;
-  const contentScopeId = params.content_scope_id;
-  const userScope = params.user_scope;
-  const userScopeId = params.user_scope_id;
-  const allOrRecent = params.all_or_recent;
-  const viewByContentOrLearners = params.view_by_content_or_learners;
-  const sortColumn = params.sort_column;
-  const sortOrder = params.sort_order;
-
-
-  /* check if params are semi-valid. */
-  if (!(values(Constants.ContentScopes).includes(contentScope)
-    && values(Constants.UserScopes).includes(userScope)
-    && values(Constants.AllOrRecent).includes(allOrRecent)
-    && values(Constants.ViewBy).includes(viewByContentOrLearners)
-    && values(Constants.TableColumns).includes(sortColumn)
-    && values(Constants.SortOrders).includes(sortOrder))) {
-    /* if invalid params, just throw an error. */
-    coreActions.handleError(store, 'Invalid report parameters.');
-    return;
-  }
-
-  const diffKeys = _diffKeys(params, oldParams);
-
-  store.dispatch('SET_PAGE_NAME', Constants.PageNames.REPORTS);
-
-  // these don't require updates from the server
-  const localUpdateParams = ['sort_column', 'sort_order'];
-  if (diffKeys.every(key => localUpdateParams.includes(key))) {
-    store.dispatch('SET_SORT_COLUMN', sortColumn);
-    store.dispatch('SET_SORT_ORDER', sortOrder);
-    return;
-  }
-
-  const promises = [];
-
-  const reportPayload = {
-    channel_id: channelId,
-    content_node_id: contentScopeId,
-    collection_kind: userScope,
-    collection_id: userScopeId,
-  };
-
-  // REPORT
-  let reportPromise;
-  if (!(userScope === Constants.UserScopes.USER &&
-    contentScope === Constants.ContentScopes.CONTENT)) {
-    if (allOrRecent === Constants.AllOrRecent.RECENT) {
-      reportPromise = RecentReportResource.getCollection(reportPayload).fetch();
-    } else if (viewByContentOrLearners === Constants.ViewBy.CONTENT) {
-      reportPromise = ContentReportResource.getCollection(reportPayload).fetch();
-    } else if (viewByContentOrLearners === Constants.ViewBy.LEARNERS) {
-      reportPromise = UserReportResource.getCollection(reportPayload).fetch();
-    } else {
-      logging.error('unhandled input parameters');
-    }
-  }
-
-  promises.push(reportPromise);
-
-
-  // CONTENT SUMMARY
-  const contentPromise = ContentSummaryResource.getModel(contentScopeId, reportPayload).fetch();
-  promises.push(contentPromise);
-
-  // USER SUMMARY
-  let userPromise;
-  if (userScope === Constants.UserScopes.USER) {
-    userPromise = UserSummaryResource.getModel(userScopeId, reportPayload).fetch();
-  }
-  promises.push(userPromise);
-
-  // CHANNELS
-  const channelPromise = coreActions.setChannelInfo(store);
-  promises.push(channelPromise);
-
-  // API response handlers
-  Promise.all(promises).then(([report, contentSummary, userSummary]) => {
-    // save URL params to store
-    store.dispatch('SET_CHANNEL_ID', channelId);
-    store.dispatch('SET_CONTENT_SCOPE', contentScope);
-    store.dispatch('SET_CONTENT_SCOPE_ID', contentScopeId);
-    store.dispatch('SET_USER_SCOPE', userScope);
-    store.dispatch('SET_USER_SCOPE_ID', userScopeId);
-    store.dispatch('SET_ALL_OR_RECENT', allOrRecent);
-    store.dispatch('SET_VIEW_BY_CONTENT_OR_LEARNERS', viewByContentOrLearners);
-    store.dispatch('SET_SORT_COLUMN', sortColumn);
-    store.dispatch('SET_SORT_ORDER', sortOrder);
-
-    // save results of API request
-    store.dispatch('SET_TABLE_DATA', report || {});
-    store.dispatch('SET_CONTENT_SCOPE_SUMMARY', contentSummary);
-    store.dispatch('SET_USER_SCOPE_SUMMARY', userSummary || {});
-    store.dispatch('CORE_SET_PAGE_LOADING', false);
-
-    const titleElems = ['Coach Reports'];
-    if (userScope === Constants.UserScopes.USER) {
-      titleElems.push(`${userSummary.full_name}`);
-    } else if (userScope === Constants.UserScopes.FACILITY) {
-      titleElems.push('All learners');
-    }
-    titleElems.push(`${contentSummary.title}`);
-    if (allOrRecent === Constants.AllOrRecent.RECENT) {
-      titleElems.push('Recent');
-    } else if (viewByContentOrLearners === Constants.ViewBy.CONTENT) {
-      titleElems.push('Contents');
-    } else if (viewByContentOrLearners === Constants.ViewBy.LEARNERS) {
-      titleElems.push('Learners');
-    }
-    store.dispatch('CORE_SET_TITLE', titleElems.join(' - '));
-  },
-    error => { coreActions.handleError(store, error); }
-  );
-}
-
-function showContentUnavailable(store) {
-  store.dispatch('SET_PAGE_NAME', Constants.PageNames.CONTENT_UNAVAILABLE);
-  store.dispatch('CORE_SET_PAGE_LOADING', false);
-  store.dispatch('CORE_SET_TITLE', 'Content Unavailable');
-}
-
-
-=======
-// ================================
-// EXAMS ACTIONS
-
-function showExamsPage(store, classId) {
-  store.dispatch('CORE_SET_PAGE_LOADING', true);
-  store.dispatch('SET_PAGE_NAME', Constants.PageNames.EXAMS);
-  const classCollection = ClassroomResource.getCollection();
-  classCollection.fetch().then(
-    (classes) => {
-      const pageState = {
-        classId,
-        classes,
-      };
-      store.dispatch('SET_PAGE_STATE', pageState);
-      store.dispatch('CORE_SET_PAGE_LOADING', false);
-      store.dispatch('CORE_SET_ERROR', null);
-      store.dispatch('CORE_SET_TITLE', _coachPageTitle('Coach'));
-    },
-    error => { coreActions.handleApiError(store, error); }
-  );
-}
-
-
->>>>>>> 68cea53e
 // - - - - - Action for Coach Exercise Render Page - - - - - -
 
 function _daysElapsed(startTime, endTime) {
@@ -305,15 +78,6 @@
 
 module.exports = {
   showClassListPage,
-<<<<<<< HEAD
-  showCoachRoot,
-  redirectToChannelReport,
-  redirectToDefaultReport,
-  showReport,
-  showContentUnavailable,
-=======
-  showExamsPage,
->>>>>>> 68cea53e
   showCoachExerciseRenderPage,
   setSelectedAttemptLogIndex,
 };