--- conflicted
+++ resolved
@@ -70,14 +70,9 @@
 
   import * as constants from '../../constants';
   import * as actions from '../../state/actions/exam';
-<<<<<<< HEAD
-  import sumBy from 'lodash/sumBy';
-=======
-  import { sumBy } from 'lodash/sumBy';
   import { PageNames } from '../../constants';
   import sumBy from 'lodash/sumBy';
   import kRouterLink from 'kolibri.coreVue.components.kRouterLink';
->>>>>>> 01598532
 
   export default {
     name: 'examReportPage',
