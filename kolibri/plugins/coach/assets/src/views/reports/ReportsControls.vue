<template>

  <div
    v-show="!$isPrint"
    class="report-controls"
  >
    <slot></slot>
    <div class="report-controls-buttons">
      <KRouterLink
        v-if="isMainReport"
        :text="$tr('viewLearners')"
        appearance="basic-link"
        :to="classLearnersListRoute"
      />
      <KIconButton
        ref="printButton"
        icon="print"
        :aria-label="coachString('printReportAction')"
        @click.prevent="$print()"
      />
      <KTooltip
        reference="printButton"
        :refs="$refs"
      >
        {{ coachString('printReportAction') }}
      </KTooltip>

      <KIconButton
        v-if="!exportDisabled"
        ref="exportButton"
        icon="download"
        :aria-label="coachString('exportCSVAction')"
        @click.prevent="$emit('export')"
      />
      <KTooltip
        reference="exportButton"
        :refs="$refs"
      >
        {{ coachString('exportCSVAction') }}
      </KTooltip>
    </div>
  </div>

</template>


<script>

  import pickBy from 'lodash/pickBy';
  import useUser from 'kolibri.coreVue.composables.useUser';
  import commonCoach from '../common';
  import { ClassesPageNames } from '../../../../../learn/assets/src/constants';
  import { LastPages } from '../../constants/lastPagesConstants';

  export default {
    name: 'ReportsControls',
    mixins: [commonCoach],
    setup() {
      const { isAppContext } = useUser();

      return {
        isAppContext,
      };
    },
    props: {
      disableExport: {
        type: Boolean,
        default: false,
      },
    },
    computed: {
      exportDisabled() {
        // Always disable in app mode until we add the ability to download files.
        return this.isAppContext || this.disableExport;
      },
      isMainReport() {
<<<<<<< HEAD
        return (
          this.$route.name === 'ReportsQuizListPage' ||
          this.$route.name === 'ReportsGroupListPage' ||
          this.$route.name === 'ReportsLearnerListPage' ||
          this.$route.name === 'ReportsLessonListPage' ||
          this.$route.name === 'PLAN_LESSONS_ROOT' ||
          this.$route.name === 'PLAN_LESSONS_ROOT_BETTER'
        );
=======
        return [
          'ReportsQuizListPage',
          'ReportsGroupListPage',
          'ReportsLearnerListPage',
          'ReportsLessonListPage',
          'QuizSummaryPage',
        ].includes(this.$route.name);
>>>>>>> aa97a159
      },
      classLearnersListRoute() {
        const { query } = this.$route;
        const route = {
          name: ClassesPageNames.CLASS_LEARNERS_LIST_VIEWER,
          params: {
            id: this.classId,
          },
          query: {
            ...query,
            ...pickBy({
              last: LastPages.RESOURCE_LEARNER_LIST_BY_GROUPS,
            }),
          },
        };
        return route;
      },
    },
    $trs: {
      viewLearners: {
        message: 'View learner devices',
        context:
          "Option in the Reports > Quizzes section which allows coach to view a list of the learners' devices.\n\nLearner devices are ones that have Kolibri features for learners, but not those for coaches and admins.",
      },
    },
  };

</script>


<style lang="scss" scoped>

  .report-controls {
    position: relative;
    min-height: 40px;
    padding-right: 80px;
  }

  .report-controls-buttons {
    position: absolute;
    top: 50%;
    right: 0;
    transform: translateY(-50%);
  }

  .learner-device-link {
    margin-right: 10px;
    font-size: 14px;
  }

</style><|MERGE_RESOLUTION|>--- conflicted
+++ resolved
@@ -74,24 +74,15 @@
         return this.isAppContext || this.disableExport;
       },
       isMainReport() {
-<<<<<<< HEAD
-        return (
-          this.$route.name === 'ReportsQuizListPage' ||
-          this.$route.name === 'ReportsGroupListPage' ||
-          this.$route.name === 'ReportsLearnerListPage' ||
-          this.$route.name === 'ReportsLessonListPage' ||
-          this.$route.name === 'PLAN_LESSONS_ROOT' ||
-          this.$route.name === 'PLAN_LESSONS_ROOT_BETTER'
-        );
-=======
         return [
           'ReportsQuizListPage',
           'ReportsGroupListPage',
           'ReportsLearnerListPage',
           'ReportsLessonListPage',
           'QuizSummaryPage',
+          'PLAN_LESSONS_ROOT',
+          'PLAN_LESSONS_ROOT_BETTER',
         ].includes(this.$route.name);
->>>>>>> aa97a159
       },
       classLearnersListRoute() {
         const { query } = this.$route;
