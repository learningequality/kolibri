<template>

  <CoreBase
    :immersivePage="false"
    :appBarTitle="coachStrings.$tr('coachLabel')"
    :authorized="userIsAuthorized"
    authorizedRole="adminOrCoach"
    :showSubNav="false"
  >

    <TopNavbar slot="sub-nav" />

    <KPageContainer>
      <h1>{{ coachStrings.$tr('classesLabel') }}</h1>
      <p>{{ $tr('classPageSubheader') }}</p>

      <p v-if="classList.length === 0">
        <KExternalLink
          v-if="isAdmin && createClassUrl"
          :text="$tr('noClassesDetailsForAdmin')"
          :href="createClassUrl"
        />
        <span v-else>
          {{ emptyStateDetails }}
        </span>
      </p>

      <CoreTable v-else>
        <thead slot="thead">
          <tr>
            <th>{{ $tr('classNameLabel') }}</th>
            <th>{{ coachStrings.$tr('coachesLabel') }}</th>
            <th>{{ coachStrings.$tr('learnersLabel') }}</th>
            <th>{{ $tr('channelsLabel') }}</th>
          </tr>
        </thead>
        <transition-group slot="tbody" tag="tbody" name="list">
          <tr v-for="classObj in classList" :key="classObj.id">
            <td>
              <KLabeledIcon>
                <KIcon slot="icon" classroom />
                <KRouterLink
                  :text="classObj.name"
                  :to="$router.getRoute('HomePage', { classId: classObj.id })"
                />
              </KLabeledIcon>
            </td>
            <td>
              <TruncatedItemList :items="classObj.coaches.map(c => c.full_name)" />
            </td>
            <td>
              {{ coachStrings.$tr('integer', { value: classObj.learner_count }) }}
            </td>
            <td>
              <div class="button">
                <KButton
                  :primary="false"
                  :text="$tr('subscribeChannelsButton')"
                  @click="openSubscribeModal(classObj)"
                />
              </div>
            </td>
          </tr>
        </transition-group>
      </CoreTable>

      <SubscribeModal
        v-if="subscriptionModalShown===Modals.CHOOSE_SUBSCRIPTIONS"
        :collectionId="currentClass.id"
        :collectionName="currentClass.name"
        :collectionKind="currentClass.kind"
      />

    </KPageContainer>

  </CoreBase>

</template>


<script>

  import { mapGetters, mapState, mapActions } from 'vuex';
  import KExternalLink from 'kolibri.coreVue.components.KExternalLink';
  import urls from 'kolibri.urls';
  import { Modals } from '../constants/subscriptionsConstants';
  import commonCoach from './common';
  import SubscribeModal from './SubscribeModal';

  export default {
    name: 'CoachClassListPage',
    components: {
      SubscribeModal,
      KExternalLink,
    },
    mixins: [commonCoach],
    data() {
      return {
<<<<<<< HEAD
        // modalShown: null,
=======
>>>>>>> 93d5878a
        currentClass: null,
      };
    },
    computed: {
      ...mapGetters(['isAdmin', 'isClassCoach', 'isFacilityCoach']),
      ...mapState(['classList']),
      ...mapState('subscriptions', ['subscriptionModalShown']),
      Modals: () => Modals,
      // Message that shows up when state.classList is empty
      emptyStateDetails() {
        if (this.isClassCoach) {
          return this.$tr('noAssignedClassesDetails');
        }
        if (this.isAdmin) {
          return this.$tr('noClassesDetailsForAdmin');
        }
        if (this.isFacilityCoach) {
          return this.$tr('noClassesDetailsForFacilityCoach');
        }
      },
      createClassUrl() {
        const facilityUrl = urls['kolibri:facilitymanagementplugin:facility_management'];
        if (facilityUrl) {
          return facilityUrl();
        }
      },
    },
    methods: {
      ...mapActions('subscriptions', ['displayModal']),
      openSubscribeModal(classModel) {
        this.currentClass = classModel;
        this.displayModal(Modals.CHOOSE_SUBSCRIPTIONS);
      },
    },
    $trs: {
      classPageSubheader: 'View learner progress and class performance',
      classNameLabel: 'Class name',
      noAssignedClassesHeader: "You aren't assigned to any classes",
      noAssignedClassesDetails:
        'Please consult your Kolibri administrator to be assigned to a class',
      noClassesDetailsForAdmin: 'Create a class and enroll learners',
      noClassesDetailsForFacilityCoach: 'Please consult your Kolibri administrator',
      noClassesInFacility: 'There are no classes yet',
      subscribeChannelsButton: 'SUBSCRIBE CHANNELS',
      channelsLabel: 'Channels',
    },
  };

</script>


<style lang="scss" scoped></style><|MERGE_RESOLUTION|>--- conflicted
+++ resolved
@@ -96,10 +96,6 @@
     mixins: [commonCoach],
     data() {
       return {
-<<<<<<< HEAD
-        // modalShown: null,
-=======
->>>>>>> 93d5878a
         currentClass: null,
       };
     },
