<template>

  <div>

    <h1>{{ $tr('myClasses') }}</h1>
    <p>{{ $tr('pageDescription') }}</p>

    <div class="table-wrapper" v-if="!noClassesExist">
      <table class="main-table">
        <caption class="visuallyhidden">{{ $tr('tableCaption') }}</caption>
        <thead>
          <tr>
            <th scope="col" class="table-text">{{ $tr('className') }}</th>
            <th scope="col" class="table-data">{{ $tr('members') }}</th>
          </tr>
        </thead>
        <tbody>
          <tr v-for="cl in sortedClasses" :key="cl.id">
            <th scope="row" class="table-text">
              <k-router-link :text="cl.name" :to="recentPageLink(cl.id)" />
            </th>
            <td class="table-data">{{ cl.memberCount }}</td>
          </tr>
        </tbody>
      </table>
    </div>

    <p v-else>{{ $tr('noClassesExist') }}</p>

  </div>

</template>


<script>

  import * as constants from '../../constants';
<<<<<<< HEAD
  import { orderBy } from 'lodash/orderBy';
=======
  import orderBy from 'lodash/orderBy';
  import kRouterLink from 'kolibri.coreVue.components.kRouterLink';
>>>>>>> 1100d955

  export default {
    name: 'coachClassListPage',
    components: { kRouterLink },
    data: () => ({
      currentClassDelete: null,
    }),
    computed: {
      sortedClasses() {
        return orderBy(this.classes, [classroom => classroom.name.toUpperCase()], ['asc']);
      },
      noClassesExist() {
        return this.sortedClasses ? this.sortedClasses.length === 0 : false;
      },
    },
    methods: {
      recentPageLink(id) {
        return {
          name: constants.PageNames.TOPIC_CHANNELS,
          params: { classId: id },
        };
      },
    },
    vuex: {
      getters: {
        classes: state => state.classList,
      },
    },
    $trs: {
      myClasses: 'All classes',
      pageDescription: 'View learner progress and performance',
      className: 'Class name',
      tableCaption: 'List of classes',
      members: 'Members',
      noClassesExist: 'No Classes Exist.',
    },
  };

</script>


<style lang="stylus" scoped>

  @require '~kolibri.styles.definitions'

  .main-table
    width: 100%
    border-spacing: 8px
    border-collapse: separate

  thead th
    color: $core-text-annotation
    font-size: smaller
    font-weight: normal

  .table-text
    text-align: left

  .table-data
    text-align: center

  .table-wrapper
    overflow-x: auto

</style><|MERGE_RESOLUTION|>--- conflicted
+++ resolved
@@ -35,12 +35,9 @@
 <script>
 
   import * as constants from '../../constants';
-<<<<<<< HEAD
   import { orderBy } from 'lodash/orderBy';
-=======
   import orderBy from 'lodash/orderBy';
   import kRouterLink from 'kolibri.coreVue.components.kRouterLink';
->>>>>>> 1100d955
 
   export default {
     name: 'coachClassListPage',
