<template>

  <router-link :to="link" class="content-card">

    <card-thumbnail
      class="thumbnail"
      :thumbnail="thumbnail"
      :kind="kind"
      :isMobile="true"
    />

    <div class="text">
      <h3
        class="title"
        :class="{'has-message': Boolean(message)}"
        dir="auto"
      >
        {{ title }}
      </h3>
      <div v-if="message" class="message">
        {{ message }}
      </div>
<<<<<<< HEAD
      <p class="description">
        <!-- eslint-disable -->
        <span :class="truncatedClass">{{ descriptionHead }}<span class="visuallyhidden">{{ descriptionTail }}</span></span>
        <!-- eslint-enable -->
        <k-button
          v-if="descriptionIsTooLong"
          @click.stop.prevent="descriptionExpanded=!descriptionExpanded"
          appearance="basic-link"
          :text="!descriptionExpanded ? $tr('viewMoreButtonPrompt') : $tr('viewLessButtonPrompt')"
        />

      </p>
      <coach-content-label
        class="coach-content-label"
        :value="numCoachContents"
        :isTopic="isTopic"
=======

      <text-truncator
        :text="description"
        :maxHeight="40"
        :showViewMore="true"
        class="description"
>>>>>>> 62f1c885
      />
    </div>

  </router-link>

</template>


<script>

<<<<<<< HEAD
  import kButton from 'kolibri.coreVue.components.kButton';
  import coachContentLabel from 'kolibri.coreVue.components.coachContentLabel';
  import { ContentNodeKinds } from 'kolibri.coreVue.vuex.constants';
=======
>>>>>>> 62f1c885
  import { validateLinkObject, validateContentNodeKind } from 'kolibri.utils.validators';
  import textTruncator from 'kolibri.coreVue.components.textTruncator';
  import cardThumbnail from './card-thumbnail';

  export default {
    name: 'lessonContentCard',
    components: {
      cardThumbnail,
<<<<<<< HEAD
      coachContentLabel,
      kButton,
=======
      textTruncator,
>>>>>>> 62f1c885
    },
    props: {
      title: {
        type: String,
        required: true,
      },
      description: {
        type: String,
        required: true,
      },
      thumbnail: {
        type: String,
        required: false,
      },
      kind: {
        type: String,
        required: true,
        validator: validateContentNodeKind,
      },
      link: {
        type: Object,
        required: true,
        validator: validateLinkObject,
      },
      // ContentNode.coach_content will be `0` if not a coach content leaf node,
      // or a topic without coach content. It will be a positive integer if a topic
      // with coach content, and `1` if a coach content leaf node.
      numCoachContents: {
        type: Number,
        default: 0,
      },
      message: {
        type: String,
        default: '',
      },
    },
<<<<<<< HEAD
    data() {
      return {
        descriptionExpanded: false,
      };
    },
    computed: {
      isTopic() {
        return this.kind === ContentNodeKinds.TOPIC;
      },
      descriptionHead() {
        if (this.descriptionExpanded) {
          return this.description;
        }
        return this.description.slice(0, defaultDescriptionLimit);
      },
      descriptionTail() {
        return this.description.slice(defaultDescriptionLimit);
      },
      descriptionIsTooLong() {
        return this.description.length > defaultDescriptionLimit;
      },
      truncatedClass() {
        return {
          truncated: this.descriptionIsTooLong && !this.descriptionExpanded,
        };
      },
    },
    $trs: {
      viewMoreButtonPrompt: 'View more',
      viewLessButtonPrompt: 'View less',
    },
=======
>>>>>>> 62f1c885
  };

</script>


<style lang="stylus" scoped>

  @require '~kolibri.styles.definitions'
  @require './card.styl'

  .coach-content-label
    padding: 8px 0

  .content-card
    text-decoration: none
    display: block
    border-radius: 2px
    background-color: $core-bg-light
    height: $thumb-height
    margin-bottom: 16px
    text-align: left
    display: relative

    box-shadow: 0 2px 2px 0 rgba(0, 0, 0, 0.14),
                0 3px 1px -2px rgba(0, 0, 0, 0.2),
                0 1px 5px 0 rgba(0, 0, 0, 0.12)
    transition: box-shadow 0.4s cubic-bezier(0.25, 0.8, 0.25, 1)
    &:hover, &:focus
      box-shadow: 0 8px 10px 1px rgba(0, 0, 0, 0.14),
                  0 3px 14px 2px rgba(0, 0, 0, 0.12),
                  0 5px 5px -3px rgba(0, 0, 0, 0.2)

  .text
    color: $core-text-default
    position: absolute
    top: 0
    bottom: 0
    left: $thumb-width
    width: 'calc(100% - %s)' % $thumb-width // stylus exlusive
    padding: 24px
    overflow-y: auto

  .title, .description
    margin: 0

  .title, .message
    overflow: hidden
    text-overflow: ellipsis
    white-space: nowrap

  .title.has-message, .message
    max-width: 45%

  .title
    font-size: 16px
    padding-bottom: 8px

  .description
    font-size: 12px

  .message
    color: $core-text-default
    position: absolute
    top: 24px
    right: 24px

</style><|MERGE_RESOLUTION|>--- conflicted
+++ resolved
@@ -20,31 +20,17 @@
       <div v-if="message" class="message">
         {{ message }}
       </div>
-<<<<<<< HEAD
-      <p class="description">
-        <!-- eslint-disable -->
-        <span :class="truncatedClass">{{ descriptionHead }}<span class="visuallyhidden">{{ descriptionTail }}</span></span>
-        <!-- eslint-enable -->
-        <k-button
-          v-if="descriptionIsTooLong"
-          @click.stop.prevent="descriptionExpanded=!descriptionExpanded"
-          appearance="basic-link"
-          :text="!descriptionExpanded ? $tr('viewMoreButtonPrompt') : $tr('viewLessButtonPrompt')"
-        />
-
-      </p>
-      <coach-content-label
-        class="coach-content-label"
-        :value="numCoachContents"
-        :isTopic="isTopic"
-=======
 
       <text-truncator
         :text="description"
         :maxHeight="40"
         :showViewMore="true"
         class="description"
->>>>>>> 62f1c885
+      />
+      <coach-content-label
+        class="coach-content-label"
+        :value="numCoachContents"
+        :isTopic="isTopic"
       />
     </div>
 
@@ -55,12 +41,9 @@
 
 <script>
 
-<<<<<<< HEAD
   import kButton from 'kolibri.coreVue.components.kButton';
   import coachContentLabel from 'kolibri.coreVue.components.coachContentLabel';
   import { ContentNodeKinds } from 'kolibri.coreVue.vuex.constants';
-=======
->>>>>>> 62f1c885
   import { validateLinkObject, validateContentNodeKind } from 'kolibri.utils.validators';
   import textTruncator from 'kolibri.coreVue.components.textTruncator';
   import cardThumbnail from './card-thumbnail';
@@ -69,12 +52,9 @@
     name: 'lessonContentCard',
     components: {
       cardThumbnail,
-<<<<<<< HEAD
+      textTruncator,
       coachContentLabel,
       kButton,
-=======
-      textTruncator,
->>>>>>> 62f1c885
     },
     props: {
       title: {
@@ -111,40 +91,11 @@
         default: '',
       },
     },
-<<<<<<< HEAD
-    data() {
-      return {
-        descriptionExpanded: false,
-      };
-    },
     computed: {
       isTopic() {
         return this.kind === ContentNodeKinds.TOPIC;
       },
-      descriptionHead() {
-        if (this.descriptionExpanded) {
-          return this.description;
-        }
-        return this.description.slice(0, defaultDescriptionLimit);
-      },
-      descriptionTail() {
-        return this.description.slice(defaultDescriptionLimit);
-      },
-      descriptionIsTooLong() {
-        return this.description.length > defaultDescriptionLimit;
-      },
-      truncatedClass() {
-        return {
-          truncated: this.descriptionIsTooLong && !this.descriptionExpanded,
-        };
-      },
     },
-    $trs: {
-      viewMoreButtonPrompt: 'View more',
-      viewLessButtonPrompt: 'View less',
-    },
-=======
->>>>>>> 62f1c885
   };
 
 </script>
