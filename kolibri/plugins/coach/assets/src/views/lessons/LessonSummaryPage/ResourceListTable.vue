<template>

<<<<<<< HEAD
  <div>
    <KGrid class="headers">
      <KGridItem size="1">
        <span class="visuallyhidden">
          {{ $tr('resourceReorderColumnHeaderForTable') }}
        </span>
      </KGridItem>
      <KGridItem size="6">
        {{ $tr('lessonTitleColumnHeaderForTable') }}
      </KGridItem>
      <KGridItem size="3">
        {{ $tr('resourceProgressColumnHeaderForTable') }}
      </KGridItem>
      <KGridItem size="2">
        <span class="visuallyhidden">
          {{ $tr('resourceRemovalColumnHeaderForTable') }}
        </span>
      </KGridItem>
    </KGrid>
    <Draggable
      :value="workingResources"
      :options="{animation:150}"
      :noTransitionOnDrag="true"
      @input="handleDrag($event)"
=======
  <CoreTable>
    <thead slot="thead">
      <tr>
        <th class="core-table-icon-col">
          <span class="visuallyhidden">
            {{ $tr('resourceReorderColumnHeaderForTable') }}
          </span>
        </th>
        <td class="core-table-icon-col">
          <span class="visuallyhidden">
            {{ $tr('resourceTypeColumnHeaderForTable') }}
          </span>
        </td>

        <th class="core-table-main-col">
          {{ $tr('lessonTitleColumnHeaderForTable') }}
        </th>
        <th>
          {{ $tr('resourceProgressColumnHeaderForTable') }}
        </th>
        <th>
          <span class="visuallyhidden">
            {{ $tr('resourceRemovalColumnHeaderForTable') }}
          </span>
        </th>
      </tr>
    </thead>
    <transition-group
      slot="tbody"
      :moveClass="$computedClass(resourceReorderMoveStyle)"
      tag="tbody"
>>>>>>> 46d6590b
    >
      <transition-group name="resource-reorder">
        <KGrid
          v-for="(resourceId, index) in workingResources"
          :key="resourceId"
          class="row"
        >
          <KGridItem size="1" class="relative">
            <UiIconButton
              type="flat"
              :ariaLabel="$tr('moveResourceUpButtonDescription')"
              :disabled="index === 0"
              class="position-adjustment-button"
              @click="moveUpOne(index)"
            >
              <mat-svg name="keyboard_arrow_up" category="hardware" />
            </UiIconButton>
            <UiIconButton
              type="flat"
              :ariaLabel="$tr('moveResourceDownButtonDescription')"
              :disabled="index === (workingResources.length - 1)"
              class="position-adjustment-button"
              @click="moveDownOne(index)"
            >
              <mat-svg name="keyboard_arrow_down" category="hardware" />
            </UiIconButton>
            <ContentIcon :kind="resourceKind(resourceId)" class="type-icon" />
          </KGridItem>
          <KGridItem size="6">
            <div class="resource-title">
              <KRouterLink
                :to="resourceUserSummaryLink(resourceId)"
                :text="resourceTitle(resourceId)"
              />
              <p dir="auto" class="channel-title">
                <dfn class="visuallyhidden"> {{ $tr('parentChannelLabel') }} </dfn>
                {{ resourceChannelTitle(resourceId) }}
              </p>
            </div>
            <CoachContentLabel
              class="coach-content-label"
              :value="getCachedResource(resourceId).num_coach_contents"
              :isTopic="false"
            />
          </KGridItem>
          <KGridItem size="3">
            <ProgressBar
              v-if="resourceProgress(resourceId)!==null"
              class="resource-progress-bar"
              :progress="resourceProgress(resourceId)"
              :showPercentage="false"
            />
            <!-- could just use progress bar's? -->
            <span class="progress-message">
              {{ resourceProgressMessage(resourceId) }}
            </span>

          </KGridItem>
          <KGridItem size="2" alignment="right">
            <KButton
              :text="$tr('resourceRemovalButtonLabel')"
              appearance="flat-button"
              @click="removeResource(resourceId)"
            />
<<<<<<< HEAD
          </KGridItem>
        </KGrid>
      </transition-group>
    </Draggable>
  </div>
=======
            <p dir="auto" class="channel-title" :style="{ color: $coreTextAnnotation }">
              <dfn class="visuallyhidden"> {{ $tr('parentChannelLabel') }} </dfn>
              {{ resourceChannelTitle(resourceId) }}
            </p>
          </div>
          <CoachContentLabel
            class="coach-content-label"
            :value="getCachedResource(resourceId).num_coach_contents"
            :isTopic="false"
          />
        </td>
        <td>
          <ProgressBar
            v-if="resourceProgress(resourceId)!==null"
            class="resource-progress-bar"
            :progress="resourceProgress(resourceId)"
            :showPercentage="false"
          />
          <!-- could just use progress bar's? -->
          <span class="progress-message">
            {{ resourceProgressMessage(resourceId) }}
          </span>
        </td>
        <td>
          <KButton
            :text="$tr('resourceRemovalButtonLabel')"
            appearance="flat-button"
            @click="removeResource(resourceId)"
          />
        </td>
      </tr>
    </transition-group>
  </CoreTable>
>>>>>>> 46d6590b

</template>


<script>

  import { mapActions, mapState, mapMutations } from 'vuex';
  import UiIconButton from 'keen-ui/src/UiIconButton';
  import Draggable from 'vuedraggable';
  import KButton from 'kolibri.coreVue.components.KButton';
  import KGrid from 'kolibri.coreVue.components.KGrid';
  import KGridItem from 'kolibri.coreVue.components.KGridItem';
  import KRouterLink from 'kolibri.coreVue.components.KRouterLink';
  import ProgressBar from 'kolibri.coreVue.components.ProgressBar';
  import ContentIcon from 'kolibri.coreVue.components.ContentIcon';
  import CoachContentLabel from 'kolibri.coreVue.components.CoachContentLabel';
  import { resourceUserSummaryLink } from '../lessonsRouterUtils';

  const removalSnackbarTime = 5000;

  export default {
    name: 'ResourceListTable',
    components: {
      Draggable,
      CoachContentLabel,
      UiIconButton,
      KButton,
      KGrid,
      KGridItem,
      KRouterLink,
      ProgressBar,
      ContentIcon,
    },
    data() {
      return {
        workingResourcesBackup: this.$store.state.lessonSummary.workingResources,
        firstRemovalTitle: '',
      };
    },
    computed: {
      ...mapState('lessonSummary', {
        lessonId: state => state.currentLesson.id,
        workingResources: state => state.workingResources,
        // consider loading this async?
        resourceContentNodes: state => state.resourceCache,
        totalLearners: state => state.lessonReport.total_learners,
        getCachedResource(state) {
          return function getter(resourceId) {
            return state.resourceCache[resourceId] || {};
          };
        },
        numLearnersCompleted(state) {
          return function counter(contentNodeId) {
            const report =
              state.lessonReport.progress.find(p => p.contentnode_id === contentNodeId) || {};
            // If progress couldn't be found, assume 0 learners completed
            return report.num_learners_completed || 0;
          };
        },
      }),
      removalMessage() {
        const numberOfRemovals = this.workingResourcesBackup.length - this.workingResources.length;

        if (!numberOfRemovals) {
          return '';
        } else if (numberOfRemovals === 1) {
          return this.$tr('singleResourceRemovalConfirmationMessage', {
            resourceTitle: this.firstRemovalTitle,
          });
        }

        return this.$tr('multipleResourceRemovalsConfirmationMessage', {
          numberOfRemovals,
        });
      },
      resourceReorderMoveStyle() {
        return {
          backgroundColor: this.$coreBgCanvas, // duping color set in core-table for selected
          transition: 'transform 0.5s',
        };
      },
    },
    methods: {
      ...mapActions(['createSnackbar', 'clearSnackbar']),
      ...mapActions('lessonSummary', ['saveLessonResources', 'updateCurrentLesson']),
      ...mapMutations('lessonSummary', {
        removeFromWorkingResources: 'REMOVE_FROM_WORKING_RESOURCES',
        setWorkingResources: 'SET_WORKING_RESOURCES',
      }),
      resourceUserSummaryLink,
      resourceTitle(resourceId) {
        return this.resourceContentNodes[resourceId].title;
      },
      resourceChannelTitle(resourceId) {
        return this.resourceContentNodes[resourceId].channelTitle;
      },
      resourceKind(resourceId) {
        return this.resourceContentNodes[resourceId].kind;
      },
      resourceProgress(resourceId) {
        if (this.totalLearners === 0) {
          return null;
        }
        return this.numLearnersCompleted(resourceId) / this.totalLearners;
      },
      resourceProgressMessage(resourceId) {
        return this.$tr('resourceProgressMessage', {
          completed: this.numLearnersCompleted(resourceId),
          total: this.totalLearners,
        });
      },
      removeResource(resourceId) {
        this.firstRemovalTitle = this.resourceTitle(resourceId);
        this.removeFromWorkingResources(resourceId);

        this.autoSave(this.lessonId, this.workingResources);

        this.createSnackbar({
          text: this.removalMessage,
          duration: removalSnackbarTime,
          autoDismiss: true,
          actionText: this.$tr('undoActionPrompt'),
          actionCallback: () => {
            this.setWorkingResources(this.workingResourcesBackup);
            this.autoSave(this.lessonId, this.workingResources);
            this.clearSnackbar();
          },
          hideCallback: () => {
            if (this.workingResourcesBackup) {
              // snackbar might carryover to another page (like select)
              this.workingResourcesBackup = this.workingResources;
            }
          },
        });
      },
      moveUpOne(oldIndex) {
        this.shiftOne(oldIndex, oldIndex - 1);
      },
      moveDownOne(oldIndex) {
        this.shiftOne(oldIndex, oldIndex + 1);
      },
      shiftOne(oldIndex, newIndex) {
        const resources = [...this.workingResources];
        const oldResourceId = resources[newIndex];
        resources[newIndex] = resources[oldIndex];
        resources[oldIndex] = oldResourceId;

        this.setWorkingResources(resources);
        this.autoSave(this.lessonId, resources);

        this.createSnackbar({
          text: this.$tr('resourceReorderConfirmationMessage'),
          autoDismiss: true,
        });
      },
      handleDrag(resources) {
        this.setWorkingResources(resources);
        this.autoSave(this.lessonId, resources);
        this.createSnackbar({
          text: this.$tr('resourceReorderConfirmationMessage'),
          autoDismiss: true,
        });
      },
      autoSave(id, resources) {
        this.saveLessonResources({ lessonId: id, resourceIds: resources }).catch(() => {
          this.updateCurrentLesson(id).then(currentLesson => {
            this.setWorkingResources(
              currentLesson.resources.map(resourceObj => resourceObj.contentnode_id)
            );
          });
        });
      },
    },
    $trs: {
      resourceReorderConfirmationMessage: 'New lesson order saved',
      undoActionPrompt: 'Undo',
      resourceProgressMessage: '{completed, number}/{total, number} completed',
      resourceReorderColumnHeaderForTable:
        'Use buttons in this column to re-order resources in the lesson',
      resourceTypeColumnHeaderForTable: 'Resource type',
      lessonTitleColumnHeaderForTable: 'Title',
      resourceProgressColumnHeaderForTable: 'Resource progress',
      resourceRemovalColumnHeaderForTable:
        'Use buttons in this column to remove resources from the lesson',
      resourceRemovalButtonLabel: 'Remove',
      singleResourceRemovalConfirmationMessage: 'Removed { resourceTitle }',
      multipleResourceRemovalsConfirmationMessage: 'Removed { numberOfRemovals } resources',
      moveResourceUpButtonDescription: 'Move this resource one position up in this lesson',
      moveResourceDownButtonDescription: 'Move this resource one position down in this lesson',
      parentChannelLabel: 'Parent channel:',
    },
  };

</script>


<style lang="scss" scoped>

<<<<<<< HEAD
  @import '~kolibri.styles.definitions';

  .relative {
    position: relative;
  }

  .type-icon {
    position: absolute;
    top: 25px;
    right: 10px;
  }

  .headers {
    margin-top: 16px;
    margin-bottom: 16px;
    font-size: smaller;
    font-weight: bold;
    color: $core-text-annotation;
  }

=======
>>>>>>> 46d6590b
  .resource-title {
    display: inline-block;
    max-width: 75%;
    margin-right: 8px;
  }

  .coach-content-label {
    display: inline-block;
    vertical-align: top;
  }

  .position-adjustment-button {
    display: block;
    margin: 0;
  }

<<<<<<< HEAD
  .resource-reorder-move {
    background-color: $core-bg-canvas; // duping color set in core-table for selected
    transition: transform 0.5s;
=======
  .lesson-summary {
    margin-bottom: 30px;
>>>>>>> 46d6590b
  }

  .progress-message {
    margin-left: 8px;
    white-space: nowrap;
  }

  .channel-title {
    margin-top: 8px;
    margin-right: 0;
    margin-bottom: 0;
    margin-left: 0;
  }

  .sortable-ghost {
    border: 1px solid $core-text-annotation;
  }

  .sortable-ghost * {
    visibility: hidden;
  }

</style><|MERGE_RESOLUTION|>--- conflicted
+++ resolved
@@ -1,6 +1,5 @@
 <template>
 
-<<<<<<< HEAD
   <div>
     <KGrid class="headers">
       <KGridItem size="1">
@@ -25,41 +24,10 @@
       :options="{animation:150}"
       :noTransitionOnDrag="true"
       @input="handleDrag($event)"
-=======
-  <CoreTable>
-    <thead slot="thead">
-      <tr>
-        <th class="core-table-icon-col">
-          <span class="visuallyhidden">
-            {{ $tr('resourceReorderColumnHeaderForTable') }}
-          </span>
-        </th>
-        <td class="core-table-icon-col">
-          <span class="visuallyhidden">
-            {{ $tr('resourceTypeColumnHeaderForTable') }}
-          </span>
-        </td>
-
-        <th class="core-table-main-col">
-          {{ $tr('lessonTitleColumnHeaderForTable') }}
-        </th>
-        <th>
-          {{ $tr('resourceProgressColumnHeaderForTable') }}
-        </th>
-        <th>
-          <span class="visuallyhidden">
-            {{ $tr('resourceRemovalColumnHeaderForTable') }}
-          </span>
-        </th>
-      </tr>
-    </thead>
-    <transition-group
-      slot="tbody"
-      :moveClass="$computedClass(resourceReorderMoveStyle)"
-      tag="tbody"
->>>>>>> 46d6590b
     >
-      <transition-group name="resource-reorder">
+      <transition-group
+        :moveClass="$computedClass(resourceReorderMoveStyle)"
+      >
         <KGrid
           v-for="(resourceId, index) in workingResources"
           :key="resourceId"
@@ -92,7 +60,7 @@
                 :to="resourceUserSummaryLink(resourceId)"
                 :text="resourceTitle(resourceId)"
               />
-              <p dir="auto" class="channel-title">
+              <p dir="auto" class="channel-title" :style="{ color: $coreTextAnnotation }">
                 <dfn class="visuallyhidden"> {{ $tr('parentChannelLabel') }} </dfn>
                 {{ resourceChannelTitle(resourceId) }}
               </p>
@@ -122,47 +90,11 @@
               appearance="flat-button"
               @click="removeResource(resourceId)"
             />
-<<<<<<< HEAD
           </KGridItem>
         </KGrid>
       </transition-group>
     </Draggable>
   </div>
-=======
-            <p dir="auto" class="channel-title" :style="{ color: $coreTextAnnotation }">
-              <dfn class="visuallyhidden"> {{ $tr('parentChannelLabel') }} </dfn>
-              {{ resourceChannelTitle(resourceId) }}
-            </p>
-          </div>
-          <CoachContentLabel
-            class="coach-content-label"
-            :value="getCachedResource(resourceId).num_coach_contents"
-            :isTopic="false"
-          />
-        </td>
-        <td>
-          <ProgressBar
-            v-if="resourceProgress(resourceId)!==null"
-            class="resource-progress-bar"
-            :progress="resourceProgress(resourceId)"
-            :showPercentage="false"
-          />
-          <!-- could just use progress bar's? -->
-          <span class="progress-message">
-            {{ resourceProgressMessage(resourceId) }}
-          </span>
-        </td>
-        <td>
-          <KButton
-            :text="$tr('resourceRemovalButtonLabel')"
-            appearance="flat-button"
-            @click="removeResource(resourceId)"
-          />
-        </td>
-      </tr>
-    </transition-group>
-  </CoreTable>
->>>>>>> 46d6590b
 
 </template>
 
@@ -361,7 +293,6 @@
 
 <style lang="scss" scoped>
 
-<<<<<<< HEAD
   @import '~kolibri.styles.definitions';
 
   .relative {
@@ -382,8 +313,6 @@
     color: $core-text-annotation;
   }
 
-=======
->>>>>>> 46d6590b
   .resource-title {
     display: inline-block;
     max-width: 75%;
@@ -398,16 +327,6 @@
   .position-adjustment-button {
     display: block;
     margin: 0;
-  }
-
-<<<<<<< HEAD
-  .resource-reorder-move {
-    background-color: $core-bg-canvas; // duping color set in core-table for selected
-    transition: transform 0.5s;
-=======
-  .lesson-summary {
-    margin-bottom: 30px;
->>>>>>> 46d6590b
   }
 
   .progress-message {
@@ -423,7 +342,7 @@
   }
 
   .sortable-ghost {
-    border: 1px solid $core-text-annotation;
+    border: 1px solid grey;
   }
 
   .sortable-ghost * {
