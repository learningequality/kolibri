<template>

  <core-modal
    :title="$tr('moveLearners')"
    @cancel="close"
  >
    <p>{{ $tr('moveLearnerCount', {count: usersToMove.length }) }}</p>
    <k-radio-button
      v-for="group in groupsExcludingCurrent"
      :key="group.id"
      :radiovalue="group.id"
      :label="group.name"
      v-model="groupSelected"
    />

    <div v-if="!isUngrouped">
      <hr>
      <k-radio-button
        radiovalue="ungrouped"
        :label="$tr('ungrouped')"
        v-model="groupSelected"
      />
    </div>

    <div class="core-modal-buttons button-section">
      <k-button
        :text="$tr('cancel')"
        appearance="flat-button"
        @click="close"
      />
      <k-button
        :text="$tr('move')"
        :primary="true"
        :disabled="!groupSelected"
        @click="moveUsers"
      />
    </div>
  </core-modal>

</template>


<script>

  import {
    displayModal,
    addUsersToGroup,
    removeUsersFromGroup,
    moveUsersBetweenGroups,
  } from '../../state/actions/group';
  import coreModal from 'kolibri.coreVue.components.coreModal';
  import kButton from 'kolibri.coreVue.components.kButton';
  import kRadioButton from 'kolibri.coreVue.components.kRadioButton';
  export default {
    name: 'moveLearnersModal',
    $trs: {
<<<<<<< HEAD
      moveLearners: 'Move learners',
      moveThe: 'Move the',
      to: 'to',
      learners: '{count, number, integer} {count, plural, one {Learner} other {Learners}}',
=======
      moveLearners: 'Move Learners',
      moveLearnerCount:
        'Move {count, number, integer} {count, plural, one {learner} other {learners}} to:',
>>>>>>> 90749746
      ungrouped: 'Ungrouped',
      cancel: 'Cancel',
      move: 'Move',
    },
    components: {
      coreModal,
      kButton,
      kRadioButton,
    },
    props: {
      groupId: {
        type: String,
        required: false,
      },
      groups: {
        type: Array,
        required: true,
        validator(groups) {
          return groups.every(group => group.id && group.name);
        },
      },
      usersToMove: {
        type: Array,
        required: true,
        validator(userIds) {
          return userIds.every(userId => userId);
        },
      },
      isUngrouped: {
        type: Boolean,
        default: false,
      },
    },
    data() {
      return { groupSelected: '' };
    },
    computed: {
      groupsExcludingCurrent() {
        return this.groups.filter(group => group.id !== this.groupId);
      },
    },
    methods: {
      moveUsers() {
        if (this.groupId) {
          if (this.groupSelected === 'ungrouped') {
            this.removeUsersFromGroup(this.groupId, this.usersToMove);
          } else {
            this.moveUsersBetweenGroups(this.groupId, this.groupSelected, this.usersToMove);
          }
        } else {
          this.addUsersToGroup(this.groupSelected, this.usersToMove);
        }
      },
      close() {
        this.displayModal(false);
      },
    },
    vuex: {
      actions: {
        displayModal,
        addUsersToGroup,
        removeUsersFromGroup,
        moveUsersBetweenGroups,
      },
    },
  };

</script>


<style lang="stylus" scoped>

  label
    display: block
    padding-bottom: 0.5em
    padding-top: 0.5em

  .button-section
    margin-top: 1em

</style><|MERGE_RESOLUTION|>--- conflicted
+++ resolved
@@ -54,16 +54,9 @@
   export default {
     name: 'moveLearnersModal',
     $trs: {
-<<<<<<< HEAD
       moveLearners: 'Move learners',
-      moveThe: 'Move the',
-      to: 'to',
-      learners: '{count, number, integer} {count, plural, one {Learner} other {Learners}}',
-=======
-      moveLearners: 'Move Learners',
       moveLearnerCount:
         'Move {count, number, integer} {count, plural, one {learner} other {learners}} to:',
->>>>>>> 90749746
       ungrouped: 'Ungrouped',
       cancel: 'Cancel',
       move: 'Move',
