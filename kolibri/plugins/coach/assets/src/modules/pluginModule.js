import { ClassroomResource } from 'kolibri.resources';
import logger from 'kolibri.lib.logging';
import { pageNameToModuleMap, PageNames } from '../constants';
import { LessonsPageNames } from '../constants/lessonsConstants';
import examCreation from './examCreation';
import examReport from './examReport';
import examReportDetail from './examReportDetail';
import examsRoot from './examsRoot';
import exerciseDetail from './exerciseDetail';
import groups from './groups';
import lessonSummary from './lessonSummary';
import lessonsRoot from './lessonsRoot';
import classSummary from './classSummary';
import coachNotifications from './coachNotifications';
import questionDetail from './questionDetail';
import questionList from './questionList';
import resourceDetail from './resourceDetail';

const logging = logger.getLogger(__filename);

export default {
  state() {
    return {
      dataLoading: false,
      classList: [],
      pageName: '',
      toolbarRoute: {},
      toolbarTitle: '',
    };
  },
  mutations: {
    SET_PAGE_NAME(state, pageName) {
      state.pageName = pageName;
    },
    SET_CLASS_LIST(state, classList) {
      state.classList = classList;
    },
    SET_TOOLBAR_TITLE(state, title) {
      state.toolbarTitle = title;
    },
    SET_DATA_LOADING(state, dataLoading) {
      state.dataLoading = dataLoading;
    },
    SET_TOOLBAR_ROUTE(state, toolbarRoute) {
      state.toolbarRoute = toolbarRoute;
    },
  },
  getters: {
    classListPageEnabled(state) {
      // If the number of classes is exactly 1, then redirect to its home page,
      // otherwise show the whole class list
      return state.classList.length !== 1;
    },
    userIsAuthorizedForCoach(state, getters, rootState) {
      if (getters.isSuperuser) {
        return true;
      } else if (getters.isCoach || getters.isAdmin) {
        return state.classSummary.facility_id === rootState.core.session.facility_id;
      } else {
        return false;
      }
    },
  },
  actions: {
    setClassList(store, facilityId) {
      const activeFacilityId =
<<<<<<< HEAD
        store.state.core.facilities.length === 1 ? store.getters.userFacilityId : facilityId;
=======
        store.state.core.facilities.length === 1 ? store.getters.currentFacilityId : facilityId;
>>>>>>> ab2b9ed8

      if (!activeFacilityId) {
        throw new Error("Missing required 'facilityId' argument");
      }
      store.commit('SET_DATA_LOADING', true);
      store.commit('SET_CLASS_LIST', []); // Reset the list if we're loading a new one
      return ClassroomResource.fetchCollection({
        getParams: { parent: activeFacilityId, role: 'coach' },
      })
        .then(classrooms => {
          store.commit('SET_CLASS_LIST', classrooms);
          store.commit('SET_DATA_LOADING', false);
        })
        .catch(error => {
          store.dispatch('handleApiError', error);
          store.commit('SET_DATA_LOADING', false);
        });
    },
    /**
      * Handle coach page errors.
      * The status code errors that's related to the authentication issue, most not show
        in coach page beacuse there's an `auth-message` that explain the error.
      **/
    handleCoachPageError(store, errorObject) {
      const authErrorCodes = [401, 403, 404, 407];
      logging.error(errorObject);
      if (errorObject.response.status && authErrorCodes.includes(errorObject.response.status)) {
        store.dispatch('handleApiError', '');
      } else {
        store.dispatch('handleApiError', errorObject);
      }
    },
    resetModuleState(store, { toRoute, fromRoute }) {
      // If going from Lesson Summary to something other than Resource Selection, reset
      if (
        fromRoute.name === LessonsPageNames.SUMMARY &&
        toRoute.name !== LessonsPageNames.SELECTION_ROOT
      ) {
        return store.dispatch('lessonSummary/resetLessonSummaryState');
      }
      if (toRoute.name === PageNames.EXAMS) {
        return store.dispatch('examCreation/resetExamCreationState');
      }
      const moduleName = pageNameToModuleMap[fromRoute.name];
      if (moduleName) {
        store.commit(`${moduleName}/RESET_STATE`);
      }
    },
    initClassInfo(store, classId) {
      store.dispatch('clearError');
      // only wait around for the results if the class is switching
      if (store.state.classSummary.id !== classId) {
        store.dispatch('loading');
        return Promise.all([
          // Make sure we load any class list data, so that we know
          // whether this user has access to multiple classes or not.
          store
            .dispatch('classSummary/loadClassSummary', classId)
            .then(summary => store.dispatch('setClassList', summary.facility_id)),
          store.dispatch('coachNotifications/fetchNotificationsForClass', classId),
        ]).catch(error => {
          store.dispatch('handleError', error);
        });
      } else {
        // otherwise refresh but don't block
        return store
          .dispatch('classSummary/loadClassSummary', classId)
          .catch(error => store.dispatch('handleApiError', error));
      }
    },
  },
  modules: {
    classSummary,
    coachNotifications,
    examCreation,
    examReport,
    examReportDetail,
    examsRoot,
    exerciseDetail,
    groups,
    lessonSummary,
    lessonsRoot,
    questionDetail,
    questionList,
    resourceDetail,
  },
};<|MERGE_RESOLUTION|>--- conflicted
+++ resolved
@@ -63,13 +63,7 @@
   },
   actions: {
     setClassList(store, facilityId) {
-      const activeFacilityId =
-<<<<<<< HEAD
-        store.state.core.facilities.length === 1 ? store.getters.userFacilityId : facilityId;
-=======
-        store.state.core.facilities.length === 1 ? store.getters.currentFacilityId : facilityId;
->>>>>>> ab2b9ed8
-
+      const activeFacilityId = store.state.core.facilities.length === 1 ? store.getters.userFacilityId : facilityId;
       if (!activeFacilityId) {
         throw new Error("Missing required 'facilityId' argument");
       }
