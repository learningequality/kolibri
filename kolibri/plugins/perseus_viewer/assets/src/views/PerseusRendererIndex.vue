<template>

  <div
    v-if="itemId || itemData"
    class="bibliotron-exercise perseus-root"
    :class="{ 'perseus-mobile': isMobile }"
  >
    <div class="framework-perseus" :style="{ margin: isMobile ? '0' : '0 24px' }">
      <div id="perseus" ref="perseus" class="perseus">
        <div class="loader-container">
          <KLinearLoader
            v-show="loading"
            :delay="false"
            type="indeterminate"
          />
        </div>
        <KGrid>
          <!-- Layout notes
            - Layout12 span8 -> ~66% width on windowIsLarge
            - No other layout definitions means span will be 100%
            - If we're not allowingHints, then it should be 100% because
              they're the reason we'd go smaller at all
          -->
          <KGridItem :layout12="{ span: allowHints && interactive ? 6 : 12 }">
            <div
              id="problem-area"
              class="problem-area"
              :dir="contentDirection"
            >
              <div id="workarea" style="margin-left: 0px; margin-right: 0px;"></div>
            </div>
          </KGridItem>

          <!--
              - Hide when not allowing hints
              - It is a v-show because seems without the proper anchors in place
                it will fail to properly mount the react component
          -->
          <KGridItem v-show="interactive && allowHints" :layout12="{ span: 6 }">
            <div v-if="hinted" id="hintlabel" class="hintlabel" :dir="contentDirection">
              {{ $tr("hintLabel") }}
            </div>
            <div id="hintsarea" class="hintsarea" :dir="contentDirection"></div>
          </KGridItem>
        </KGrid>
      </div>

      <transition name="expand">
        <div v-show="message" id="message" :dir="contentDirection">
          {{ message }}
        </div>
      </transition>

      <div id="answer-area-wrap" :dir="contentDirection">
        <div id="answer-area">
          <div class="info-box">
            <div id="solutionarea" class="solutionarea"></div>
          </div>
        </div>
      </div>

      <KButton
        v-if="scratchpad"
        id="scratchpad-show"
        :primary="false"
        :raised="false"
        :text="$tr('showScratch')"
      />
      <KButton
        v-else
        id="scratchpad-not-available"
        :primary="false"
        :raised="false"
        disabled
        :text="$tr('notAvailable')"
      />

      <!-- Need a DOM mount point for ReactDOM to attach to,
        but Perseus renders weirdly so doesn't use this -->
      <div id="perseus-container" ref="perseusContainer" :dir="contentDirection"></div>
    </div>
  </div>

</template>


<script>

  import invert from 'lodash/invert';
  import ZipFile from 'kolibri-zip';
  import { Mapper, defaultFilePathMappers } from 'kolibri-zip/src/fileUtils';
  import urls from 'kolibri.urls';
<<<<<<< HEAD
  import useKResponsiveWindow from 'kolibri-design-system/lib/useKResponsiveWindow';
  import { isTouchDevice } from 'kolibri.utils.browserInfo';
=======
  import responsiveWindowMixin from 'kolibri.coreVue.mixins.responsiveWindowMixin';
  import { isTouchDevice, isMouseUsed } from 'kolibri.utils.browserInfo';
>>>>>>> f3c787de
  import scriptLoader from 'kolibri-common/utils/scriptLoader';
  import perseus from '../../dist/perseus';
  import icu from '../KAGlobals/icu';
  import Khan from '../KAGlobals/Khan';
  // Import this here so that our string translation machinery
  // is aware of the dependency, as otherwise the functions in here are only
  // referenced via WebpackProvidePlugin
  import '../i18n';
  import widgetSolver from '../widgetSolver';
  import imageMissing from './image_missing.svg';

  // A handy convenience mapping to what is essentially a constructor for Item Renderer
  // components.
  const itemRendererFactory = perseus.React.createFactory(perseus.ItemRenderer);

  const logging = require('kolibri.lib.logging').getLogger(__filename);

  // because MathJax isn't compatible with webpack, we are loading it this way.
  const mathJaxConfigFileName = require('../constants').ConfigFileName;
  // the config is fragile, Khan may change it and we need to update the following hardcoded path.
  const mathJaxUrl = urls.static(`mathjax/2.1/MathJax.js?config=${mathJaxConfigFileName}`);

  const mathJaxPromise = scriptLoader(mathJaxUrl);

  const sorterWidgetRegex = /sorter [0-9]+/;

  // Regex for all images, we use the differential matches in the first matching
  // group to determine if it's a graphie image or a regular image.
  const allImageRegex = /((web\+graphie:)?)\$\{☣ LOCALPATH\}\/([^)^"]+)/g;

  const blobImageRegex = /blob:[^)^"]+/g;

  Khan.imageUrls = {};

  function getImagePaths(itemResponse) {
    const graphieMatches = {};
    const imageMatches = {};
    const matches = Array.from(itemResponse.matchAll(allImageRegex));

    for (let i = 0; i < matches.length; i++) {
      const match = matches[i];
      if (match[1]) {
        // We have a match for the optional web+graphie matching group
        graphieMatches[match[3]] = true;
      } else {
        imageMatches[match[3]] = true;
      }
    }
    const graphieImages = Object.keys(graphieMatches);
    const images = Object.keys(imageMatches);
    const svgAndJson = graphieImages.reduce(
      (acc, image) => [...acc, `${image}.svg`, `${image}-data.json`],
      []
    );
    return images.concat(svgAndJson);
  }

  function replaceImageUrls(itemResponse, packageFiles) {
    Object.assign(Khan.imageUrls, packageFiles);
    // If the file is not present in the zip file, then fill in a missing image
    // file for images, and an empty dummy json file for json
    return itemResponse.replace(allImageRegex, (match, g1, g2, image) => {
      if (g1) {
        // Replace any placeholder values for image URLs with the
        // `web+graphie:` prefix separately from any others,
        // as they are parsed slightly differently to standard image
        // urls (Perseus adds the protocol in place of `web+graphie:`).
        if (!Khan.imageUrls[image]) {
          Khan.imageUrls[image] = 'data:application/json,';
        }
        return `web+graphie:${image}`;
      } else {
        // Replace any placeholder values for image URLs with
        // the base URL for the perseus file we are reading from
        return packageFiles[image] || imageMissing;
      }
    });
  }

  class JSONMapper extends Mapper {
    getPaths() {
      return getImagePaths(this.file.toString());
    }
    replacePaths(packageFiles) {
      return replaceImageUrls(this.file.toString(), packageFiles);
    }
  }

  const filePathMappers = {
    ...defaultFilePathMappers,
    json: JSONMapper,
  };

  export default {
    name: 'PerseusRendererIndex',
    setup() {
      const { windowBreakpoint } = useKResponsiveWindow();
      return {
        windowBreakpoint,
      };
    },
    data: () => ({
      // Is the perseus item renderer loading?
      loading: true,
      // state about the answer
      message: null,
      // default item data
      item: {},
      itemRenderer: null,
      scratchpad: false,
      // Store a copy of the blank state of a question to clear set answers later
      blankState: null,
    }),
    computed: {
      isMobile() {
        return this.windowBreakpoint < 3;
      },
      usesTouch() {
        return isTouchDevice && !isMouseUsed;
      },
      itemRenderData() {
        return {
          // A property to return data formatted in the form expected by the Item Renderer
          // constructor function.
          initialHintsVisible: 0,
          item: this.item,
          workAreaSelector: '#workarea',
          problemAreaSelector: '#problem-area',
          problemNum: Math.floor(Math.random() * 1000),
          enabledFeatures: {
            highlight: true,
            toolTipFormats: true,
          },
          apiOptions: {
            // Pass in callbacks for widget interaction and focus change.
            // Here we dismiss answer error message on interaction and focus change.
            interactionCallback: this.interactionCallback,
            onFocusChange: this.dismissMessage,
            isMobile: this.isMobile,
            customKeypad: this.usesTouch,
            readOnly: !this.interactive,
          },
        };
      },
      hinted() {
        return this.itemRenderer ? this.itemRenderer.state.hintsVisible > 0 : false;
      },
      /* eslint-disable kolibri/vue-no-unused-properties */
      availableHints() {
        /* eslint-enable */
        return (this.itemRenderer && this.totalHints - this.itemRenderer.state.hintsVisible) || 0;
      },
      totalHints() {
        return this.itemRenderer ? this.itemRenderer.getNumHints() : 0;
      },
    },
    watch: {
      itemId() {
        this.loadItemData();
      },
      itemData(newItemData) {
        this.setItemData(newItemData);
      },
      loading() {
        this.setAnswer();
      },
      answerState(newState) {
        this.resetState(newState);
      },
      showCorrectAnswer(newVal) {
        this.resetState(newVal);
      },
    },
    beforeCreate() {
      icu.setIcuSymbols();
    },

    beforeDestroy() {
      this.$emit('stopTracking');
      this.clearItemRenderer();
      if (this.perseusFile) {
        this.perseusFile.close();
      }
    },
    created() {
      this.perseusFile = null;
      const initPromise = mathJaxPromise.then(() =>
        perseus.init({ skipMathJax: true, loadExtraWidgets: true })
      );
      // Try to load the appropriate directional CSS for the particular content
      const cssPromise = this.$options.contentModule.loadDirectionalCSS(this.contentDirection);
      Promise.all([initPromise, cssPromise]).then(() => {
        if (this.defaultFile) {
          this.loadItemData();
        } else if (this.itemData) {
          this.setItemData(this.itemData);
        }
        this.$emit('startTracking');
      });
    },
    mounted() {
      this.$emit('mounted');
    },
    methods: {
      validateItemData(obj) {
        return (
          [
            // A somewhat protracted validator to ensure that our item data conforms
            // to that expected by the Perseus ItemRenderer,
            // c.f. https://github.com/Khan/perseus/blob/master/src/item-renderer.jsx#L35
            'calculator',
            'chi2Table',
            'periodicTable',
            'tTable',
            'zTable',
          ].reduce(
            /* eslint-disable no-mixed-operators */
            // Loop through all of the above properties and ensure that if the 'answerArea'
            // property of the item has them, then their values are set to Booleans.
            (prev, key) =>
              !(
                !prev ||
                (Object.prototype.hasOwnProperty.call(obj.answerArea, key) &&
                  typeof obj.answerArea[key] !== 'boolean')
              ),
            true
          ) &&
          // Check that the 'hints' property is an Array.
          Array.isArray(obj.hints) &&
          obj.hints.reduce(
            // Check that each hint in the hints array is an object (and not null)
            (prev, item) => item && typeof item === 'object',
            true
          ) &&
          // Check that the question property is an object (and not null)
          obj.question &&
          typeof obj.question === 'object'
        );
        /* eslint-enable no-mixed-operators */
      },
      renderItem() {
        // Reset the state tracking variables.
        this.loading = true;
        // Don't store blank state for another item.
        this.blankState = null;

        // Clear any currently displayed messages when we render an item.
        this.dismissMessage();

        // Create react component with current item data.
        // If the component already existed, this will perform an update.
        this.$set(
          this,
          'itemRenderer',
          perseus.ReactDOM.render(
            itemRendererFactory(this.itemRenderData, null),
            this.$refs.perseusContainer,
            () => {
              this.loading = false;
            }
          )
        );
      },
      resetState(val) {
        if (!val) {
          this.restoreSerializedState(this.blankState);
        }
        this.setAnswer();
      },
      clearItemRenderer() {
        // Clean up any existing itemRenderer to avoid leak memory
        // https://facebook.github.io/react/blog/2015/10/01/react-render-and-top-level-api.html
        // Nest this in a try catch block so that we can call this method aggressively
        // to ensure clean up without worrying about whether React has already cleaned up this
        // component.
        try {
          perseus.ReactDOM.unmountComponentAtNode(this.$refs.perseusContainer);
          this.$set(this, 'itemRenderer', null);
        } catch (e) {
          logging.debug('Error during unmounting of item renderer', e);
        }
        Khan.imageUrls = {};
      },
      /*
       * Special method to extract the current state of a Perseus Sorter widget
       * as it does not currently properly support getSerializedState
       */
      addSorterState(questionState) {
        this.itemRenderer.getWidgetIds().forEach(id => {
          if (sorterWidgetRegex.test(id)) {
            if (questionState[id]) {
              const sortableComponent = this.itemRenderer.questionRenderer.getWidgetInstance(id)
                .refs.sortable;
              questionState[id].options = sortableComponent.getOptions();
            }
          }
        });
        return questionState;
      },
      getSerializedState() {
        if (!this.itemRenderer) {
          return {};
        }
        // Default to empty array
        let hints = [];
        if (this.itemRenderer.hintsRenderer) {
          hints = Object.keys(this.itemRenderer.hintsRenderer.refs || {}).map(key =>
            this.itemRenderer.hintsRenderer.refs[key].getSerializedState()
          );
        }
        const question = this.addSorterState(
          this.itemRenderer.questionRenderer.getSerializedState()
        );
        // To prevent propagation of our locally replace blob URLs into answers,
        // we need to replace them with the original URLs.
        return this.restoreImageUrls({ hints, question });
      },
      restoreSerializedState(answerState) {
        answerState = JSON.parse(replaceImageUrls(JSON.stringify(answerState)));
        this.itemRenderer.restoreSerializedState(answerState);
        this.itemRenderer.getWidgetIds().forEach(id => {
          if (sorterWidgetRegex.test(id)) {
            if (answerState.question[id]) {
              const sortableComponent = this.itemRenderer.questionRenderer.getWidgetInstance(id)
                .refs.sortable;
              const newProps = Object.assign({}, sortableComponent.props, {
                options: answerState.question[id].options,
              });
              sortableComponent.setState({ items: sortableComponent.itemsFromProps(newProps) });
            }
          }
        });
      },
      setAnswer() {
        this.blankState = this.getSerializedState();
        // If a passed in answerState is an object with the right keys, restore.
        if (
          this.itemRenderer &&
          this.answerState &&
          this.answerState.question &&
          this.answerState.hints &&
          !this.loading
        ) {
          this.restoreSerializedState(this.answerState);
        } else if (this.showCorrectAnswer && !this.loading) {
          this.setCorrectAnswer();
        } else if (this.itemRenderer && !this.loading) {
          // Not setting an answer state, but need to hide any hints.
          this.itemRenderer.setState({
            hintsVisible: 0,
          });
        }
      },
      /*
       * @public
       */
      checkAnswer() {
        if (this.itemRenderer && !this.loading) {
          const check = this.itemRenderer.scoreInput();
          this.empty = check.empty;
          if (check.message && check.empty) {
            this.message = check.message;
          } else if (!check.empty) {
            const answerState = this.getSerializedState();
            // We cannot reliably get simplified answers from Perseus, so don't try.
            const simpleAnswer = '';
            return {
              correct: check.correct,
              answerState,
              simpleAnswer,
            };
          }
        }
        return null;
      },
      /*
       * @public
       */
      takeHint() {
        if (
          this.itemRenderer &&
          this.itemRenderer.state.hintsVisible < this.itemRenderer.getNumHints()
        ) {
          this.itemRenderer.showHint();
          this.$emit('hintTaken', { answerState: this.getSerializedState() });
        }
      },
      interactionCallback() {
        this.$emit('interaction');
        this.dismissMessage();
      },
      dismissMessage() {
        // dismiss the error message when user click anywhere inside the perseus element.
        this.message = null;
      },
      loadItemData() {
        // Only try to do this if itemId is defined.
        if (this.itemId && this.defaultFile && this.defaultFile.storage_url) {
          this.loading = true;
          if (!this.perseusFile || this.perseusFileUrl !== this.defaultFile.storage_url) {
            this.perseusFile = new ZipFile(this.defaultFile.storage_url, {
              filePathMappers,
            });
            this.perseusFileUrl = this.defaultFile.storage_url;
          }
          this.perseusFile
            .file(`${this.itemId}.json`)
            .then(itemFile => {
              const itemResponse = itemFile.toString();
              this.setItemData(JSON.parse(itemResponse));
            })
            .catch(reason => {
              logging.debug('There was an error loading the assessment item data: ', reason);
              this.clearItemRenderer();
              this.$emit('itemError', reason);
            });
        }
      },
      restoreImageUrls(itemResponse) {
        const lookup = invert(Khan.imageUrls);
        return JSON.parse(
          JSON.stringify(itemResponse).replace(blobImageRegex, match => {
            // Make sure to add our prefix back in
            return '${☣ LOCALPATH}/' + lookup[match] || '';
          })
        );
      },
      setItemData(itemData) {
        if (this.validateItemData(itemData)) {
          this.item = itemData;
          if (this.$el) {
            // Don't try to render if our component is not mounted yet.
            this.renderItem();
          } else {
            this.$once('mounted', this.renderItem);
          }
        } else {
          logging.warn('Loaded item was malformed', itemData);
        }
      },
      setCorrectAnswer() {
        const questionRenderer = this.itemRenderer.questionRenderer;
        const widgetProps = questionRenderer.state.widgetInfo;

        const gradedWidgetIds = questionRenderer.widgetIds.filter(id => {
          return widgetProps[id].graded == null || widgetProps[id].graded;
        });

        try {
          gradedWidgetIds.forEach(id => {
            const props = widgetProps[id];
            const widget = questionRenderer.getWidgetInstance(id);
            if (!widget) {
              // This can occur if the widget has not yet been rendered
              return;
            }
            widgetSolver(widget, props.type, props.options);
          });
        } catch (e) {
          this.$emit('answerUnavailable');
        }
      },
    },

    $trs: {
      showScratch: {
        message: 'Show scratchpad',
        context:
          'The scratchpad refers to the interactive area in an exercise where the learner responds to a question.',
      },
      notAvailable: {
        message: 'The scratchpad is not available',
        context:
          'The scratchpad refers to the interactive area in an exercise where the learner responds to a question. On some devices the scratchpad may not be available. If this is the case, this message is displayed to the learner.',
      },
      hintLabel: {
        message: 'Hint:',
        context: 'A hint is a suggestion to help learners solve a problem.',
      },
    },
  };

</script>


<style lang="scss" scoped>

  @import '~../../dist/khan-exercise.css';
  @import '~../../dist/katex.css';
  @import '~../../dist/perseus.css';
  @import '~../../dist/mathquill.css';

  /deep/ .perseus-hint-renderer {
    padding-left: 16px;
    border-left-style: none;
  }

  /deep/ .perseus-hint-label {
    margin-left: 16px;
  }

  .solutionarea {
    max-width: 100%;
    padding: 0 !important;
    margin: 0 !important;
    border-bottom-style: none !important;
  }

  .hintlabel {
    margin-left: 16px;
  }

  .hintsarea {
    padding-right: 16px;
  }

  .info-icon {
    margin: 0 8px;
  }

  .loader-container {
    width: 100%;
    height: 4px;
  }

  .problem-area {
    padding: 0 16px;
  }

  .perseus-mobile {
    .perseus {
      padding: 16px;
    }

    .problem-area {
      padding: 0;
    }

    /deep/ .perseus-renderer {
      padding: 0;
    }
  }

  /* Perseus Hacks */

  /* The rest in this <style> block are mostly styles that
     help force Perseus exercises to render within the allotted space. */

  .framework-perseus {
    padding-bottom: 104px;

    // Orderer widget wrapper. Stops it from going off screen right
    /deep/ .orderer {
      min-width: 0;
    }

    // Multiple choice table padding/margin fixes for clean appearance
    /deep/ .widget-block > div {
      padding: 0 !important;
      margin: 0 !important;
    }

    /deep/ .perseus-widget-radio {
      margin: 0 !important;
    }

    /deep/ .perseus-widget-radio-fieldset {
      padding-right: 0 !important;
      padding-left: 0 !important;
    }
  }

  // try to prevent nested scroll bars
  .perseus-widget-container > div {
    overflow: visible !important;
  }

  .perseus {
    padding: 24px;
    background: white;
  }

  /deep/ .perseus-renderer {
    padding: 16px;
  }

  /deep/ .pure-g {
    // Overrides Perseus smushing the letter spacing on mobile
    letter-spacing: inherit;
  }

</style>


<style lang="scss">

  // Reset global styles so that we don't interfere with perseus styling

  .perseus-root {
    position: relative;
    z-index: 0;

    div,
    span,
    applet,
    object,
    iframe,
    h1,
    h2,
    h3,
    h4,
    h5,
    h6,
    p,
    blockquote,
    pre,
    a,
    abbr,
    acronym,
    address,
    big,
    cite,
    code,
    del,
    dfn,
    em,
    img,
    ins,
    kbd,
    q,
    s,
    samp,
    small,
    strike,
    strong,
    sub,
    sup,
    tt,
    var,
    b,
    u,
    i,
    center,
    dl,
    dt,
    dd,
    ol,
    ul,
    li,
    fieldset,
    form,
    label,
    legend,
    table,
    caption,
    tbody,
    tfoot,
    thead,
    tr,
    th,
    td,
    article,
    aside,
    canvas,
    details,
    embed,
    figure,
    figcaption,
    footer,
    header,
    hgroup,
    menu,
    nav,
    output,
    ruby,
    section,
    summary,
    time,
    mark,
    audio,
    video {
      padding: 0;
      margin: 0;
      vertical-align: baseline;
    }

    /* HTML5 display-role reset for older browsers */
    article,
    aside,
    details,
    figcaption,
    figure,
    footer,
    header,
    hgroup,
    menu,
    nav,
    section {
      display: block;
    }

    ol,
    ul {
      list-style: none;
    }

    blockquote,
    q {
      quotes: none;
    }

    blockquote::before,
    blockquote::after,
    q::before,
    q::after {
      content: '';
      content: none;
    }

    table {
      border-spacing: 0;
      border-collapse: collapse;
    }

    .simple-button {
      position: relative;
      padding: 5px 10px;
      margin: 3px;
      font-family: inherit;
      line-height: 20px;
      color: #444444 !important;
      text-decoration: none !important;
      text-shadow: none;
      cursor: pointer !important;
      background-color: #e7e7e7;
      background-image: linear-gradient(to bottom, #eeeeee, #dcdcdc);
      background-repeat: repeat-x;
      border: 1px solid #e6e6e6;
      border-radius: 3px;
      transition: box-shadow ease-in-out 0.15s;
    }
  }

  .keypad-container {
    direction: ltr;
  }

</style><|MERGE_RESOLUTION|>--- conflicted
+++ resolved
@@ -90,13 +90,8 @@
   import ZipFile from 'kolibri-zip';
   import { Mapper, defaultFilePathMappers } from 'kolibri-zip/src/fileUtils';
   import urls from 'kolibri.urls';
-<<<<<<< HEAD
-  import useKResponsiveWindow from 'kolibri-design-system/lib/useKResponsiveWindow';
-  import { isTouchDevice } from 'kolibri.utils.browserInfo';
-=======
-  import responsiveWindowMixin from 'kolibri.coreVue.mixins.responsiveWindowMixin';
+  import useKResponsiveWindow from 'kolibri-design-system/lib/composables/useKResponsiveWindow';
   import { isTouchDevice, isMouseUsed } from 'kolibri.utils.browserInfo';
->>>>>>> f3c787de
   import scriptLoader from 'kolibri-common/utils/scriptLoader';
   import perseus from '../../dist/perseus';
   import icu from '../KAGlobals/icu';
