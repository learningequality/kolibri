--- conflicted
+++ resolved
@@ -4,7 +4,7 @@
 from django.core.management import call_command
 from django.http import Http404
 from django.utils.translation import ugettext as _
-from django_q.models import Task, OrmQ
+from django_q.models import OrmQ, Task
 from django_q.tasks import async
 from kolibri.content.models import ChannelMetadataCache
 from kolibri.content.utils.channels import get_mounted_drives_with_channel_info
@@ -149,7 +149,6 @@
     Converts a Task object to a dict with the attributes that the frontend expects.
     """
 
-
     if not task_instance:
         return {
             "type": task_type,
@@ -159,18 +158,6 @@
             "id": task_id,
         }
 
-<<<<<<< HEAD
-    return {
-        "type": task_instance.group,
-        "status": task_instance.task_status,
-        "percentage": task_instance.progress_fraction,
-
-        # TODO: this line sometimes fails if p is a unicode string
-        # "progress": [dict(p.__dict__) for p in task_instance.progress_data] if task_instance.progress_data else task_instance.progress_data,
-
-        "id": task_instance.id,
-    }
-=======
     else:
         try:
             progress_data = iter(task_instance.progress_data)
@@ -190,5 +177,4 @@
             "percentage": task_instance.progress_fraction,
             "progress": progress_data,
             "id": task_instance.id,
-        }
->>>>>>> 58ee06fe
+        }