--- conflicted
+++ resolved
@@ -41,17 +41,6 @@
         '''
         TASKTYPE = "remoteimport"
 
-<<<<<<< HEAD
-        # loading django_q apparently requires django settings to load first.
-        # Import here to avoid circular imports.
-        from django_q.tasks import async
-        from django_q.models import Task
-
-        if "id" not in request.data:
-            raise serializers.ValidationError("The 'id' field is required.")
-
-        channel_id = request.data['id']
-=======
         if "channel_id" not in request.data:
             raise serializers.ValidationError("The 'channel_id' field is required.")
 
@@ -69,7 +58,6 @@
 
         '''
         TASKTYPE = "localimport"
->>>>>>> d67fa53d
 
         if "drive_id" not in request.data:
             raise serializers.ValidationError("The 'drive_id' field is required.")
@@ -82,26 +70,7 @@
         return Response(resp)
 
     @list_route(methods=['post'])
-<<<<<<< HEAD
-    def cleartask(self, request):
-        '''
-        Temporary hack to clear all tasks. Should actually take a single task ID.
-        '''
-        import subprocess
-        import os
-        print("CLEAR TASKS HACK")
-        subprocess.check_output([
-            "sqlite3",
-            os.path.expanduser("~/.kolibri/ormq.sqlite3"),
-            "delete from django_q_task; delete from django_q_ormq;"
-        ])
-        return Response({})
-
-    @list_route(methods=['post'])
-    def startlocalimportchannel(self, request):
-=======
     def startlocalexport(self, request):
->>>>>>> d67fa53d
         '''
         Export a channel to a local drive, and copy content to the drive.
 
@@ -117,6 +86,21 @@
         resp = _task_to_response(Task.get_task(task_id), task_type=TASKTYPE, task_id=task_id)
 
         return Response(resp)
+
+    @list_route(methods=['post'])
+    def cleartask(self, request):
+        '''
+        Temporary hack to clear all tasks. Should actually take a single task ID.
+        '''
+        import subprocess
+        import os
+        print("CLEAR TASKS HACK")
+        subprocess.check_output([
+            "sqlite3",
+            os.path.expanduser("~/.kolibri/ormq.sqlite3"),
+            "delete from django_q_task; delete from django_q_ormq;"
+        ])
+        return Response({})
 
     @list_route(methods=['get'])
     def localdrive(self, request):
@@ -135,11 +119,7 @@
 
         return Response(out)
 
-<<<<<<< HEAD
-def _importchannel(channel_id, update_state=None):
-=======
 def _networkimport(channel_id, update_state=None):
->>>>>>> d67fa53d
     call_command("importchannel", "network", channel_id, update_state=update_state)
     call_command("importcontent", "network", channel_id, update_state=update_state)
 
