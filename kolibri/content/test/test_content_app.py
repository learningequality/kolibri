"""
To run this test, type this in command line <kolibri manage test -- kolibri.content>
"""
import datetime
import mock
import os
import shutil
import tempfile
from django.test import TestCase
from django.core.cache import cache
from django.core.management import call_command
from django.core.urlresolvers import reverse
from django.db import connections
from django.test.utils import override_settings
from kolibri.content import models as content
from django.conf import settings
from le_utils.constants import content_kinds
from ..content_db_router import set_active_content_database, using_content_database
from ..errors import ContentModelUsedOutsideDBContext
from rest_framework.test import APITestCase
from kolibri.auth.models import DeviceOwner, Facility, FacilityUser
from kolibri.logger.models import ContentSummaryLog

CONTENT_STORAGE_DIR_TEMP = tempfile.mkdtemp()
CONTENT_DATABASE_DIR_TEMP = tempfile.mkdtemp()

@override_settings(
    CONTENT_STORAGE_DIR=CONTENT_STORAGE_DIR_TEMP,
    CONTENT_DATABASE_DIR=CONTENT_DATABASE_DIR_TEMP,
)
class ContentNodeTestCase(TestCase):
    """
    Testcase for content metadata methods
    """
    fixtures = ['content_test.json']
    multi_db = True
    the_channel_id = 'content_test'
    connections.databases[the_channel_id] = {
        'ENGINE': 'django.db.backends.sqlite3',
        'NAME': ':memory:',
    }

    def setUp(self):

        # create DeviceOwner to pass the setup_wizard middleware check
        DeviceOwner.objects.create(username='test-device-owner', password=123)

        # set the active content database for the duration of the test
        set_active_content_database(self.the_channel_id)

        # Create a temporary directory
        self.test_dir = tempfile.mkdtemp()
        # Create files in the temporary directory
        self.temp_f_1 = open(os.path.join(self.test_dir, 'test_1.pdf'), 'wb')
        self.temp_f_2 = open(os.path.join(self.test_dir, 'test_2.mp4'), 'wb')
        # Write something to it
        self.temp_f_1.write(('The owls are not what they seem').encode('utf-8'))
        self.temp_f_2.write(('The owl are not what they seem').encode('utf-8'))

        # Reopen the file and check if what we read back is the same
        self.temp_f_1 = open(os.path.join(self.test_dir, 'test_1.pdf'))
        self.temp_f_2 = open(os.path.join(self.test_dir, 'test_2.mp4'))
        self.assertEqual(self.temp_f_1.read(), 'The owls are not what they seem')
        self.assertEqual(self.temp_f_2.read(), 'The owl are not what they seem')

    """Tests for content API methods"""

    def test_get_prerequisites_for(self):
        """
        test the directional characteristic of prerequisite relationship
        """

        c1 = content.ContentNode.objects.get(title="c1")
        root = content.ContentNode.objects.get(title="root")
        # if root is the prerequisite of c1
        expected_output = content.ContentNode.objects.filter(title__in=["root"])
        actual_output = content.ContentNode.objects.filter(prerequisite_for=c1)
        self.assertEqual(set(expected_output), set(actual_output))
        # then c1 should not be the prerequisite of root
        unexpected_output = content.ContentNode.objects.filter(title__in=["c1"])
        actual_output = content.ContentNode.objects.filter(prerequisite_for=root)
        self.assertNotEqual(set(actual_output), set(unexpected_output))

    def test_get_has_prerequisites(self):
        """
        test the directional characteristic of prerequisite relationship
        """

        c1 = content.ContentNode.objects.get(title="c1")
        root = content.ContentNode.objects.get(title="root")
        # if root is the prerequisite of c1
        expected_output = content.ContentNode.objects.filter(title__in=["c1"])
        actual_output = content.ContentNode.objects.filter(has_prerequisite=root)
        self.assertEqual(set(expected_output), set(actual_output))
        # then c1 should not be the prerequisite of root
        unexpected_output = content.ContentNode.objects.filter(title__in=["root"])
        actual_output = content.ContentNode.objects.filter(has_prerequisite=c1)
        self.assertNotEqual(set(actual_output), set(unexpected_output))

    def test_get_all_related(self):
        """
        test the nondirectional characteristic of related relationship
        """

        c1 = content.ContentNode.objects.get(title="c1")
        c2 = content.ContentNode.objects.get(title="c2")
        # if c1 is related to c2
        expected_output = content.ContentNode.objects.filter(title__in=["c2"])
        actual_output = content.ContentNode.objects.filter(related=c1)
        self.assertEqual(set(expected_output), set(actual_output))
        # then c2 should be related to c1
        expected_output = content.ContentNode.objects.filter(title__in=["c1"])
        actual_output = content.ContentNode.objects.filter(related=c2)
        self.assertEqual(set(expected_output), set(actual_output))

    def test_descendants_of_kind(self):

        p = content.ContentNode.objects.get(title="root")
        expected_output = content.ContentNode.objects.filter(title__in=["c1"])
        actual_output = p.get_descendants(include_self=False).filter(kind=content_kinds.VIDEO)
        self.assertEqual(set(expected_output), set(actual_output))

    def test_get_top_level_topics(self):

        p = content.ContentNode.objects.get(title="root")
        expected_output = content.ContentNode.objects.filter(parent=p, kind=content_kinds.TOPIC)
        actual_output = content.ContentNode.objects.get(parent__isnull=True).get_children().filter(kind=content_kinds.TOPIC)
        self.assertEqual(set(expected_output), set(actual_output))

    def test_all_str(self):

        # test for File __str__
        p = content.File.objects.get(id="725257a0570044acbd59f8cf6a68b2bf")
        self.assertEqual(str(p), '.mp4')
        # test for ContentTag __str__
        p = content.ContentTag.objects.get(tag_name="tag_2")
        self.assertEqual(str(p), 'tag_2')
        # test for Language __str__
        p = content.Language.objects.get(lang_code="en")
        self.assertEqual(str(p), 'en')
        # test for ChannelMetadata __str__
        p = content.ChannelMetadata.objects.get(name="testing")
        self.assertEqual(str(p), 'testing')

    def tearDown(self):
        """
        clean up files/folders created during the test
        """
        # set the active content database to None now that the test is over
        set_active_content_database(None)
        try:
            shutil.rmtree(settings.CONTENT_COPY_DIR)
            shutil.rmtree(self.test_dir)
        except:
            pass
        super(ContentNodeTestCase, self).tearDown()


@override_settings(
    CONTENT_STORAGE_DIR=CONTENT_STORAGE_DIR_TEMP,
    CONTENT_DATABASE_DIR=CONTENT_DATABASE_DIR_TEMP,
)
class DatabaseRoutingTests(TestCase):
    multi_db = True
    the_channel_id = 'content_test'
    connections.databases[the_channel_id] = {
        'ENGINE': 'django.db.backends.sqlite3',
        'NAME': ':memory:',
    }

    def test_accessing_node_without_active_db_throws_exception(self):
        set_active_content_database(None)
        with self.assertRaises(ContentModelUsedOutsideDBContext):
            list(content.ContentNode.objects.all())

    def test_accessing_data_within_context_manager_works(self):
        with using_content_database(self.the_channel_id):
            list(content.ContentNode.objects.all())

    def test_accessing_data_within_decorated_function_works(self):
        @using_content_database(self.the_channel_id)
        def my_func():
            return list(content.ContentNode.objects.all())
        my_func()

    def test_accessing_nonexistent_db_raises_error(self):
        with self.assertRaises(KeyError):
            with using_content_database("nonexistent_db"):
                list(content.ContentNode.objects.all())

    def test_database_on_disk_works_too(self):
        the_other_channel_id = 'content_test_2'
        filename = os.path.join(settings.CONTENT_DATABASE_DIR, the_other_channel_id + '.sqlite3')
        connections.databases[the_other_channel_id] = {
            'ENGINE': 'django.db.backends.sqlite3',
            'NAME': filename,
        }
        call_command('migrate', database=the_other_channel_id)
        del connections.databases[the_other_channel_id]
        with using_content_database(the_other_channel_id):
            list(content.ContentNode.objects.all())

    def test_empty_database_on_disk_throws_error(self):
        yet_another_channel_id = 'content_test_3'
        filename = os.path.join(settings.CONTENT_DATABASE_DIR, yet_another_channel_id + '.sqlite3')
        open(filename, 'a').close()  # touch the file to create an empty DB
        with self.assertRaises(KeyError):
            with using_content_database(yet_another_channel_id):
                list(content.ContentNode.objects.all())
        del connections.databases[yet_another_channel_id]


@override_settings(
    CONTENT_STORAGE_DIR=CONTENT_STORAGE_DIR_TEMP,
    CONTENT_DATABASE_DIR=CONTENT_DATABASE_DIR_TEMP,
)
class ContentNodeAPITestCase(APITestCase):
    """
    Testcase for content API methods
    """
    fixtures = ['content_test.json']
    multi_db = True
    the_channel_id = '15137d33c49f489ebe08893bfa6b5414'
    connections.databases[the_channel_id] = {
        'ENGINE': 'django.db.backends.sqlite3',
        'NAME': ':memory:',
    }

    def setUp(self):
        # create DeviceOwner to pass the setup_wizard middleware check
        DeviceOwner.objects.create(username='test-device-owner', password=123)
        # set the active content database for the duration of the test
        set_active_content_database(self.the_channel_id)

    def _reverse_channel_url(self, pattern_name, extra_kwargs={}):
        """Helper method to reverse a URL using the current channel ID"""
        kwargs = {"channel_id": self.the_channel_id}
        kwargs.update(extra_kwargs)
        return reverse(pattern_name, kwargs=kwargs)

    def test_prerequisite_for_filter(self):
        c1_id = content.ContentNode.objects.get(title="c1").id
        response = self.client.get(self._reverse_channel_url("contentnode-list"), data={"prerequisite_for": c1_id})
        self.assertEqual(response.data[0]['title'], 'root')

    def test_has_prerequisite_filter(self):
        root_id = content.ContentNode.objects.get(title="root").id
        response = self.client.get(self._reverse_channel_url("contentnode-list"), data={"has_prerequisite": root_id})
        self.assertEqual(response.data[0]['title'], 'c1')

    def test_related_filter(self):
        c1_id = content.ContentNode.objects.get(title="c1").id
        response = self.client.get(self._reverse_channel_url("contentnode-list"), data={"related": c1_id})
        self.assertEqual(response.data[0]['title'], 'c2')

    def test_contentnode_list(self):
        root = content.ContentNode.objects.get(title="root")
        expected_output = root.get_descendants(include_self=True).count()
        response = self.client.get(self._reverse_channel_url("contentnode-list"))
        self.assertEqual(len(response.data), expected_output)

    def test_contentnode_retrieve(self):
        c1_id = content.ContentNode.objects.get(title="c1").id
        response = self.client.get(self._reverse_channel_url("contentnode-detail", {'pk': c1_id}))
        self.assertEqual(response.data['pk'], c1_id.__str__())

    def test_contentnode_field_filtering(self):
        c1_id = content.ContentNode.objects.get(title="c1").id
        response = self.client.get(self._reverse_channel_url("contentnode-detail", {'pk': c1_id}), data={"fields": "title,description"})
        self.assertEqual(response.data['title'], "c1")
        self.assertEqual(response.data['description'], "balbla2")
        self.assertTrue("pk" not in response.data)

    def test_contentnode_recommendations(self):
        id = content.ContentNode.objects.get(title="c2c2").id
        response = self.client.get(self._reverse_channel_url("contentnode-list"), data={"recommendations_for": id})
        self.assertEqual(len(response.data), 2)

    def test_channelmetadata_list(self):
        data = content.ChannelMetadata.objects.values()[0]
        content.ChannelMetadataCache.objects.create(**data)
        response = self.client.get(reverse("channel-list", kwargs={}))
        self.assertEqual(response.data[0]['name'], 'testing')

    def test_channelmetadata_retrieve(self):
        data = content.ChannelMetadata.objects.values()[0]
        content.ChannelMetadataCache.objects.create(**data)
        response = self.client.get(reverse("channel-detail", kwargs={'pk': data["id"]}))
        self.assertEqual(response.data['name'], 'testing')

    def test_file_list(self):
        response = self.client.get(self._reverse_channel_url("file-list"))
        self.assertEqual(len(response.data), 5)

    def test_file_retrieve(self):
        response = self.client.get(self._reverse_channel_url("file-detail", {'pk': "9f9438fe6b0d42dd8e913d7d04cfb2b1"}))
        self.assertEqual(response.data['preset'], 'High Resolution')

    def _setup_contentnode_progress(self):
        # set up data for testing progress_fraction field on content node endpoint
        facility = Facility.objects.create(name="MyFac")
        user = FacilityUser.objects.create(username="learner", facility=facility)
        user.set_password("pass")
        user.save()
        root = content.ContentNode.objects.get(title="root")
        c1 = content.ContentNode.objects.get(title="c1")
        c2 = content.ContentNode.objects.get(title="c2")
        c2c1 = content.ContentNode.objects.get(title="c2c1")
        c2c3 = content.ContentNode.objects.get(title="c2c3")
        for node, progress in [(c2c1, 0.7), (c2c3, 0.5)]:
            ContentSummaryLog.objects.create(
                user=user,
                content_id=node.content_id,
                progress=progress,
                channel_id=self.the_channel_id,
                start_timestamp=datetime.datetime.now()
            )

        return facility, root, c1, c2, c2c1, c2c3

    def test_contentnode_progress(self):

        facility, root, c1, c2, c2c1, c2c3 = self._setup_contentnode_progress()

        def assert_progress(node, progress):
            response = self.client.get(self._reverse_channel_url("contentnode-detail", {'pk': node.id}))
            self.assertEqual(response.data["progress_fraction"], progress)

        # check that there is no progress when not logged in
        assert_progress(root, 0)
        assert_progress(c1, 0)
        assert_progress(c2, 0)
        assert_progress(c2c1, 0)

        # check that progress is calculated appropriately when user is logged in
        self.client.login(username="learner", password="pass", facility=facility)
        # Topic so None
        assert_progress(root, None)
        assert_progress(c1, None)
        # Topic so None
        assert_progress(c2, None)
        assert_progress(c2c1, 0.7)

<<<<<<< HEAD
    def test_contentnode_progress_detail_endpoint(self):

        facility, root, c1, c2, c2c1, c2c3 = self._setup_contentnode_progress()

        def assert_progress(node, progress):
            response = self.client.get(self._reverse_channel_url("contentnodeprogress-detail", {'pk': node.id}))
            self.assertEqual(response.data["progress_fraction"], progress)

        # check that there is no progress when not logged in
        assert_progress(root, 0)
        assert_progress(c1, 0)
        assert_progress(c2, 0)
        assert_progress(c2c1, 0)

        # check that progress is calculated appropriately when user is logged in
        self.client.login(username="learner", password="pass", facility=facility)

        # The progress endpoint is used, so should report progress for topics
        assert_progress(root, 0.3)
        assert_progress(c1, 0)
        assert_progress(c2, 0.4)
        assert_progress(c2c1, 0.7)

    def test_contentnode_progress_list_endpoint(self):

        facility, root, c1, c2, c2c1, c2c3 = self._setup_contentnode_progress()

        response = self.client.get(self._reverse_channel_url("contentnodeprogress-list"))

        def get_progress_fraction(node):
            return list(filter(lambda x: x['pk'] == node.pk, response.data))[0]['progress_fraction']

        # check that there is no progress when not logged in
        self.assertEqual(get_progress_fraction(root), 0)
        self.assertEqual(get_progress_fraction(c1), 0)
        self.assertEqual(get_progress_fraction(c2), 0)
        self.assertEqual(get_progress_fraction(c2c1), 0)

        # check that progress is calculated appropriately when user is logged in
        self.client.login(username="learner", password="pass", facility=facility)

        response = self.client.get(self._reverse_channel_url("contentnodeprogress-list"))

        # The progress endpoint is used, so should report progress for topics
        self.assertEqual(get_progress_fraction(root), 0.3)
        self.assertEqual(get_progress_fraction(c1), 0)
        self.assertEqual(get_progress_fraction(c2), 0.4)
        self.assertEqual(get_progress_fraction(c2c1), 0.7)
=======
    @mock.patch.object(cache, 'set')
    def test_parent_query_cache_is_set(self, mock_cache_set):
        id = content.ContentNode.objects.get(title="c2c3").id
        self.client.get(self._reverse_channel_url("contentnode-list"), data={"parent": id})
        self.assertTrue(mock_cache_set.called)

    @mock.patch.object(cache, 'set')
    def test_parent_query_cache_not_set(self, mock_cache_set):
        id = content.ContentNode.objects.get(title="c2c3").id
        self.client.get(self._reverse_channel_url("contentnode-list"), data={"parent": id, 'kind': content_kinds.EXERCISE})
        self.assertFalse(mock_cache_set.called)

    def test_parent_query_cache_hit(self):
        id = content.ContentNode.objects.get(title="c2c3").id
        self.client.get(self._reverse_channel_url("contentnode-list"), data={"parent": id})
        with mock.patch.object(cache, 'set') as mock_cache_set:
            self.client.get(self._reverse_channel_url("contentnode-list"), data={"parent": id})
            self.assertFalse(mock_cache_set.called)
>>>>>>> bdefe698

    def tearDown(self):
        """
        clean up files/folders created during the test
        """
        # set the active content database to None now that the test is over
        set_active_content_database(None)
        cache.clear()
        super(ContentNodeAPITestCase, self).tearDown()<|MERGE_RESOLUTION|>--- conflicted
+++ resolved
@@ -341,7 +341,6 @@
         assert_progress(c2, None)
         assert_progress(c2c1, 0.7)
 
-<<<<<<< HEAD
     def test_contentnode_progress_detail_endpoint(self):
 
         facility, root, c1, c2, c2c1, c2c3 = self._setup_contentnode_progress()
@@ -390,7 +389,7 @@
         self.assertEqual(get_progress_fraction(c1), 0)
         self.assertEqual(get_progress_fraction(c2), 0.4)
         self.assertEqual(get_progress_fraction(c2c1), 0.7)
-=======
+
     @mock.patch.object(cache, 'set')
     def test_parent_query_cache_is_set(self, mock_cache_set):
         id = content.ContentNode.objects.get(title="c2c3").id
@@ -409,7 +408,6 @@
         with mock.patch.object(cache, 'set') as mock_cache_set:
             self.client.get(self._reverse_channel_url("contentnode-list"), data={"parent": id})
             self.assertFalse(mock_cache_set.called)
->>>>>>> bdefe698
 
     def tearDown(self):
         """
