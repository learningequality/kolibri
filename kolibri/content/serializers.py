<<<<<<< HEAD
from django.db.models import Manager, Sum
=======
from django.core.cache import cache
from django.db.models import Manager
>>>>>>> 8209e5d6
from django.db.models.query import RawQuerySet
from kolibri.content.models import AssessmentMetaData, ChannelMetadataCache, ContentNode, File
from le_utils.constants import content_kinds
from rest_framework import serializers

from .content_db_router import default_database_is_attached, get_active_content_database


class ChannelMetadataCacheSerializer(serializers.ModelSerializer):

    class Meta:
        model = ChannelMetadataCache
        fields = ('root_pk', 'id', 'name', 'description', 'author', 'last_updated')


class FileSerializer(serializers.ModelSerializer):
    storage_url = serializers.SerializerMethodField()
    preset = serializers.SerializerMethodField()
    download_url = serializers.SerializerMethodField()

    def get_storage_url(self, target_node):
        return target_node.get_storage_url()

    def get_preset(self, target_node):
        return target_node.get_preset()

    def get_download_url(self, target_node):
        return target_node.get_download_url()

    class Meta:
        model = File
        fields = ('storage_url', 'id', 'priority', 'checksum', 'available', 'file_size', 'extension', 'preset', 'lang',
                  'supplementary', 'thumbnail', 'download_url')


class AssessmentMetaDataSerializer(serializers.ModelSerializer):

    assessment_item_ids = serializers.JSONField(default='[]')
    mastery_model = serializers.JSONField(default='{}')

    class Meta:
        model = AssessmentMetaData
        fields = ('assessment_item_ids', 'number_of_assessments', 'mastery_model', 'randomize', 'is_manipulable', )


def get_summary_logs(content_ids, user):
    from kolibri.logger.models import ContentSummaryLog
    if not content_ids:
        return ContentSummaryLog.objects.none()
    # get all summary logs for the current user that correspond to the descendant content nodes
    if default_database_is_attached():  # if possible, do a direct join between the content and default databases
        channel_alias = get_active_content_database()
        return ContentSummaryLog.objects.using(channel_alias).filter(user=user, content_id__in=content_ids)
    else:  # otherwise, convert the leaf queryset into a flat list of ids and use that
        return ContentSummaryLog.objects.filter(user=user, content_id__in=list(content_ids))


def get_topic_progress_fraction(topic, user):
    leaf_ids = topic.get_descendants(include_self=False).order_by().exclude(
        kind=content_kinds.TOPIC).values_list("content_id", flat=True)
    return round(
        (get_summary_logs(leaf_ids, user).aggregate(Sum('progress'))['progress__sum'] or 0)/(len(leaf_ids) or 1),
        4
    )

def get_content_progress_fraction(content, user):
    from kolibri.logger.models import ContentSummaryLog
    try:
        # add up all the progress for the logs, and divide by the total number of content nodes to get overall progress
        overall_progress = ContentSummaryLog.objects.get(user=user, content_id=content.content_id).progress
    except ContentSummaryLog.DoesNotExist:
        return None
    return round(overall_progress, 4)

def get_topic_and_content_progress_fraction(node, user):
    if node.kind == content_kinds.TOPIC:
        return get_topic_progress_fraction(node, user)
    else:
        return get_content_progress_fraction(node, user)

def get_topic_and_content_progress_fractions(nodes, user):
    leaf_ids = nodes.get_descendants(include_self=True).order_by().exclude(
        kind=content_kinds.TOPIC).values_list("content_id", flat=True)

    summary_logs = get_summary_logs(leaf_ids, user)

    overall_progress = {log['content_id']: round(log['progress'], 4) for log in summary_logs.values('content_id', 'progress')}

    for node in nodes:
        if node.kind == content_kinds.TOPIC:
            leaf_ids = node.get_descendants(include_self=True).order_by().exclude(
                kind=content_kinds.TOPIC).values_list("content_id", flat=True)
            overall_progress[node.content_id] = round(
                sum(overall_progress.get(leaf_id, 0) for leaf_id in leaf_ids)/len(leaf_ids),
                4
            )

    return overall_progress

def get_content_progress_fractions(nodes, user):
    if isinstance(nodes, RawQuerySet) or isinstance(nodes, list):
        leaf_ids = [datum.content_id for datum in nodes]
    else:
        leaf_ids = nodes.exclude(kind=content_kinds.TOPIC).values_list("content_id", flat=True)

    summary_logs = get_summary_logs(leaf_ids, user)

    # make a lookup dict for all logs to allow mapping from content_id to current progress
    overall_progress = {log['content_id']: round(log['progress'], 4) for log in summary_logs.values('content_id', 'progress')}
    return overall_progress


class ContentNodeListSerializer(serializers.ListSerializer):

    def to_representation(self, data):

        # Dealing with nested relationships, data can be a Manager,
        # so, first get a queryset from the Manager if needed
        data = data.all() if isinstance(data, Manager) else data

        data = data.prefetch_related(
            'assessmentmetadata',
            'files',
        ).select_related('license')

        cache_key = None
        # Cache parent look ups only
        if "parent" in self.context['request'].GET:
            cache_key = 'contentnode_list_{db}_{parent}'.format(
                db=get_active_content_database(),
                parent=self.context['request'].GET.get('parent'))

            if cache.get(cache_key):
                return cache.get(cache_key)

        if not data:
            return data

        if 'request' not in self.context or not self.context['request'].user.is_facility_user:
            progress_dict = {}
        else:
            user = self.context["request"].user
            # Don't annotate topic progress as too expensive
            progress_dict = get_content_progress_fractions(data, user)

        result = []
        topic_only = True
        for item in data:
            obj = self.child.to_representation(item, progress_dict.get(item.content_id))
            topic_only = topic_only and obj.get('kind') == content_kinds.TOPIC
            result.append(obj)

        # Only store if all nodes are topics, because we don't annotate progress on them
        # This has the happy side effect of not caching our dynamically calculated
        # recommendation queries, which might change for the same user over time
        # because they do not return topics
        if topic_only and cache_key:
            cache.set(cache_key, result, 60 * 10)

<<<<<<< HEAD
        return [
            self.child.to_representation(
                item,
                progress_fraction=progress_dict.get(item.content_id),
                annotate_progress_fraction=False
            ) for item in iterable
        ]
=======
        return result
>>>>>>> 8209e5d6


class ContentNodeSerializer(serializers.ModelSerializer):
    parent = serializers.PrimaryKeyRelatedField(read_only=True)
    files = FileSerializer(many=True, read_only=True)
    assessmentmetadata = AssessmentMetaDataSerializer(read_only=True, allow_null=True, many=True)
    license = serializers.StringRelatedField(many=False)
    license_description = serializers.SerializerMethodField()

    def __init__(self, *args, **kwargs):
        # Instantiate the superclass normally
        super(ContentNodeSerializer, self).__init__(*args, **kwargs)

        # enable dynamic fields specification!
        if 'request' in self.context and self.context['request'].GET.get('fields', None):
            fields = self.context['request'].GET['fields'].split(',')
            # Drop any fields that are not specified in the `fields` argument.
            allowed = set(fields)
            existing = set(self.fields.keys())
            for field_name in existing - allowed:
                self.fields.pop(field_name)

    def to_representation(self, instance, progress_fraction=None, annotate_progress_fraction=True):
        if progress_fraction is None and annotate_progress_fraction:
            if 'request' not in self.context or not self.context['request'].user.is_facility_user:
                # Don't try to annotate for a non facility user
                progress_fraction = 0.0
            else:
                user = self.context["request"].user
<<<<<<< HEAD
                progress_fraction = get_content_progress_fraction(instance, user)
=======
                if instance.kind != content_kinds.TOPIC:
                    progress_fraction = get_progress_fraction(instance.content_id, user)
>>>>>>> 8209e5d6
        value = super(ContentNodeSerializer, self).to_representation(instance)
        value['progress_fraction'] = progress_fraction
        return value

    def get_license_description(self, target_node):
        if target_node.license_id:
            return target_node.license.license_description
        return ''

    class Meta:
        model = ContentNode
        fields = (
            'pk', 'content_id', 'title', 'description', 'kind', 'available', 'sort_order', 'license_owner',
            'license', 'license_description', 'files', 'parent', 'author',
            'assessmentmetadata',
        )

        list_serializer_class = ContentNodeListSerializer

class ContentNodeProgressListSerializer(serializers.ListSerializer):

    def to_representation(self, data):

        if not data:
            return data

        if 'request' not in self.context or not self.context['request'].user.is_facility_user:
            progress_dict = {}
        else:
            user = self.context["request"].user
            # Don't annotate topic progress as too expensive
            progress_dict = get_topic_and_content_progress_fractions(data, user)

        # Dealing with nested relationships, data can be a Manager,
        # so, first get a queryset from the Manager if needed
        iterable = data.all() if isinstance(data, Manager) else data

        return [
            self.child.to_representation(
                item,
                progress_fraction=progress_dict.get(item.content_id, 0.0),
                annotate_progress_fraction=False
            ) for item in iterable
        ]

class ContentNodeProgressSerializer(serializers.Serializer):

    def to_representation(self, instance, progress_fraction=None, annotate_progress_fraction=True):
        if progress_fraction is None and annotate_progress_fraction:
            if 'request' not in self.context or not self.context['request'].user.is_facility_user:
                # Don't try to annotate for a non facility user
                progress_fraction = 0
            else:
                user = self.context["request"].user
                progress_fraction = get_topic_and_content_progress_fraction(instance, user) or 0.0
        return {
            'pk': instance.pk,
            'progress_fraction': progress_fraction,
        }

    class Meta:
        list_serializer_class = ContentNodeProgressListSerializer<|MERGE_RESOLUTION|>--- conflicted
+++ resolved
@@ -1,9 +1,5 @@
-<<<<<<< HEAD
+from django.core.cache import cache
 from django.db.models import Manager, Sum
-=======
-from django.core.cache import cache
-from django.db.models import Manager
->>>>>>> 8209e5d6
 from django.db.models.query import RawQuerySet
 from kolibri.content.models import AssessmentMetaData, ChannelMetadataCache, ContentNode, File
 from le_utils.constants import content_kinds
@@ -152,7 +148,11 @@
         result = []
         topic_only = True
         for item in data:
-            obj = self.child.to_representation(item, progress_dict.get(item.content_id))
+            obj = self.child.to_representation(
+                item,
+                progress_fraction=progress_dict.get(item.content_id),
+                annotate_progress_fraction=False
+            )
             topic_only = topic_only and obj.get('kind') == content_kinds.TOPIC
             result.append(obj)
 
@@ -163,17 +163,7 @@
         if topic_only and cache_key:
             cache.set(cache_key, result, 60 * 10)
 
-<<<<<<< HEAD
-        return [
-            self.child.to_representation(
-                item,
-                progress_fraction=progress_dict.get(item.content_id),
-                annotate_progress_fraction=False
-            ) for item in iterable
-        ]
-=======
         return result
->>>>>>> 8209e5d6
 
 
 class ContentNodeSerializer(serializers.ModelSerializer):
@@ -203,12 +193,8 @@
                 progress_fraction = 0.0
             else:
                 user = self.context["request"].user
-<<<<<<< HEAD
-                progress_fraction = get_content_progress_fraction(instance, user)
-=======
                 if instance.kind != content_kinds.TOPIC:
-                    progress_fraction = get_progress_fraction(instance.content_id, user)
->>>>>>> 8209e5d6
+                    progress_fraction = get_content_progress_fraction(instance, user)
         value = super(ContentNodeSerializer, self).to_representation(instance)
         value['progress_fraction'] = progress_fraction
         return value
