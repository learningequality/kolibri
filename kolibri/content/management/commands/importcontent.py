--- conflicted
+++ resolved
@@ -64,12 +64,9 @@
     def copy_content(self, channel_id, path, tracker):
         self._transfer(COPY_METHOD, channel_id, path=path, tracker=tracker)
 
-<<<<<<< HEAD
     def _transfer(self, method, channel_id, path=None, tracker=None):  # noqa: max-complexity=16
-        files_to_download = LocalFile.objects.filter(files__contentnode__channel_id=channel_id, available=False)
-=======
+
         files_to_download = LocalFile.objects.filter(files__contentnode__channel_id=channel_id, available=False).distinct()
->>>>>>> 9f0c72b1
         total_bytes_to_transfer = files_to_download.aggregate(Sum('file_size'))['file_size__sum'] or 0
 
         downloaded_files = []
