--- conflicted
+++ resolved
@@ -21,11 +21,7 @@
     "js-cookie": "^3.0.5",
     "knuth-shuffle-seeded": "^1.0.6",
     "kolibri-constants": "0.2.6",
-<<<<<<< HEAD
-    "kolibri-design-system": "https://github.com/muditchoudhary/kolibri-design-system#c3e971288ea8c0164c1220f2e036a2674677d874",
-=======
     "kolibri-design-system": "5.0.0-rc3",
->>>>>>> 6e1ec544
     "lockr": "0.8.5",
     "lodash": "^4.17.21",
     "loglevel": "^1.9.1",
