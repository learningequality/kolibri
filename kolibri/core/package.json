--- conflicted
+++ resolved
@@ -20,15 +20,8 @@
     "intl": "^1.2.4",
     "js-cookie": "^3.0.5",
     "knuth-shuffle-seeded": "^1.0.6",
-<<<<<<< HEAD
-    "kolibri-constants": "0.2.6",
-
-    "kolibri-design-system": "5.0.0-rc5",
-
-=======
     "kolibri-constants": "0.2.7",
     "kolibri-design-system": "5.0.0-rc5",
->>>>>>> 9e8b8fb7
     "lockr": "0.8.5",
     "lodash": "^4.17.21",
     "loglevel": "^1.9.2",
