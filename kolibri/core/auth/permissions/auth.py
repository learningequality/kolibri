"""
The permissions classes in this module define the specific permissions that govern access to the models in the auth app.
"""
from django.db.models import Q

from ..constants.collection_kinds import ADHOCLEARNERSGROUP
from ..constants.collection_kinds import FACILITY
from ..constants.collection_kinds import LEARNERGROUP
from ..constants.role_kinds import ADMIN
from ..constants.role_kinds import COACH
from .base import BasePermissions
from .base import q_none
from .base import RoleBasedPermissions
from .general import DenyAll


class CollectionSpecificRoleBasedPermissions(RoleBasedPermissions):
    """
    A Permissions class intended for controlling access to a Collection object based on the user's role;
    writing is only allowed by an admin for the collection, and furthermore, no FacilityUser can delete a Facility.
    """

    def __init__(self):
        super(CollectionSpecificRoleBasedPermissions, self).__init__(
            target_field=".",
            can_be_created_by=None,
            can_be_read_by=(ADMIN, COACH),
            can_be_updated_by=(ADMIN,),
            can_be_deleted_by=None,
            collection_field=".",
        )

    def user_can_create_object(self, user, obj):
        """
        We override this method because if we're creating a new Collection but haven't yet saved it, then
        it's not yet in the tree, so we need to base the permissions instead upon the parent Collection, if any.
        """
        if obj.kind == FACILITY:
            # permissions for creating Facilities are defined elsewhere; they can't be created by FacilityUser
            return False
        # we allow a Collection to be created if the user has permissions to update the parent Collection
        return super(
            CollectionSpecificRoleBasedPermissions, self
        ).user_can_update_object(user, obj.parent)

    def user_can_delete_object(self, user, obj):
        """
        We override this method to prevent FacilityUser from deleting a Facility (only DeviceAdmins should be able to do that).
        """
        if obj.kind == FACILITY:
            # disallow a FacilityUser from deleting a Facility
            return False
        # for non-Facility Collections, defer to the roles to determine delete permissions
        return super(
            CollectionSpecificRoleBasedPermissions, self
        ).user_can_update_object(user, obj.parent)

<<<<<<< HEAD
    def readable_by_user_filter(self, user):
        if user.is_anonymous:
            return q_none

        # By default can read all collections in facility
        return Q(dataset_id=user.dataset_id)

=======
>>>>>>> 08797ddb

class AnyUserCanReadFacilities(DenyAll):
    """
    Permissions class that allows reading the object for any user.
    """

    def user_can_read_object(self, user, obj):
        if obj.kind == FACILITY:
            return True
        return False

    def readable_by_user_filter(self, user):
        return Q(kind=FACILITY)


class FacilityAdminCanEditForOwnFacilityDataset(BasePermissions):
    """
    Permission class that allows write access to dataset settings if they are admin for facility.
    """

    def _facility_dataset_is_same(self, user, obj):
        return hasattr(user, "dataset") and user.dataset_id == obj.id

    def _user_is_admin_for_related_facility(self, user, obj=None):

        # import here to avoid circular imports
        from ..models import FacilityDataset

        if not hasattr(user, "dataset"):
            return False

        # if we've been given an object, make sure it too is from the same dataset (facility)
        if obj:
            if not user.dataset_id == obj.id:
                return False
        else:
            obj = FacilityDataset.objects.get(id=user.dataset_id)

        facility = obj.collection_set.first()
        return user.has_role_for_collection(ADMIN, facility)

    def user_can_create_object(self, user, obj):
        return self._user_is_admin_for_related_facility(user, obj)

    def user_can_read_object(self, user, obj):
        return False

    def user_can_update_object(self, user, obj):
        return self._user_is_admin_for_related_facility(user, obj)

    def user_can_delete_object(self, user, obj):
        return False

    def readable_by_user_filter(self, user):
        return q_none


class AllCanReadFacilityDataset(BasePermissions):
    """
    Permission class that allows read access to dataset settings for anyone.
    """

    def user_can_read_object(self, user, obj):
        return True

    def readable_by_user_filter(self, user):
        return ~q_none

    def user_can_create_object(self, user, obj):
        return False

    def user_can_update_object(self, user, obj):
        return False

    def user_can_delete_object(self, user, obj):
        return False


class CoachesCanManageGroupsForTheirClasses(BasePermissions):
    def _user_is_coach_for_classroom(self, user, obj):
        # make sure the target object is a group and user is a coach for the group's classroom
        return (
            obj.kind == LEARNERGROUP or obj.kind == ADHOCLEARNERSGROUP
        ) and user.has_role_for_collection(COACH, obj.parent)

    def user_can_create_object(self, user, obj):
        return self._user_is_coach_for_classroom(user, obj)

    def user_can_read_object(self, user, obj):
        return False

    def user_can_update_object(self, user, obj):
        return self._user_is_coach_for_classroom(user, obj)

    def user_can_delete_object(self, user, obj):
        return self._user_is_coach_for_classroom(user, obj)

    def readable_by_user_filter(self, user):
        return q_none


class CoachesCanManageMembershipsForTheirGroups(BasePermissions):
    def _user_is_coach_for_group(self, user, group):
        # make sure the target object is a group and user is a coach for the group
        return (
            group.kind == LEARNERGROUP or group.kind == ADHOCLEARNERSGROUP
        ) and user.has_role_for_collection(COACH, group)

    def _user_should_be_able_to_manage(self, user, obj):
        # Requesting user must be a coach for the group
        if not self._user_is_coach_for_group(user, obj.collection):
            return False
        # Membership user must already be a member of the collection
        if not obj.user.is_member_of(obj.collection.parent):
            return False
        return True

    def user_can_create_object(self, user, obj):
        return self._user_should_be_able_to_manage(user, obj)

    def user_can_read_object(self, user, obj):
        return False

    def user_can_update_object(self, user, obj):
        # Memberships should be either created or destroyed, not updated.
        return False

    def user_can_delete_object(self, user, obj):
        return self._user_should_be_able_to_manage(user, obj)

    def readable_by_user_filter(self, user):
<<<<<<< HEAD
        return q_none


class MembersCanReadMembershipsOfTheirCollections(BasePermissions):
    def user_can_create_object(self, user, obj):
        return False

    def user_can_read_object(self, user, obj):
        return user.is_member_of(obj.collection)

    def user_can_update_object(self, user, obj):
        return False

    def user_can_delete_object(self, user, obj):
        return False

    def readable_by_user_filter(self, user):
        if user.is_anonymous:
            return q_none
        # Add a special case where users with memberships in the same collection
        # can also read memberships for other members
        return Q(collection_id__in=user.memberships.all().values("collection_id"))
=======
        return q_none
>>>>>>> 08797ddb
<|MERGE_RESOLUTION|>--- conflicted
+++ resolved
@@ -55,16 +55,6 @@
             CollectionSpecificRoleBasedPermissions, self
         ).user_can_update_object(user, obj.parent)
 
-<<<<<<< HEAD
-    def readable_by_user_filter(self, user):
-        if user.is_anonymous:
-            return q_none
-
-        # By default can read all collections in facility
-        return Q(dataset_id=user.dataset_id)
-
-=======
->>>>>>> 08797ddb
 
 class AnyUserCanReadFacilities(DenyAll):
     """
@@ -196,29 +186,4 @@
         return self._user_should_be_able_to_manage(user, obj)
 
     def readable_by_user_filter(self, user):
-<<<<<<< HEAD
-        return q_none
-
-
-class MembersCanReadMembershipsOfTheirCollections(BasePermissions):
-    def user_can_create_object(self, user, obj):
-        return False
-
-    def user_can_read_object(self, user, obj):
-        return user.is_member_of(obj.collection)
-
-    def user_can_update_object(self, user, obj):
-        return False
-
-    def user_can_delete_object(self, user, obj):
-        return False
-
-    def readable_by_user_filter(self, user):
-        if user.is_anonymous:
-            return q_none
-        # Add a special case where users with memberships in the same collection
-        # can also read memberships for other members
-        return Q(collection_id__in=user.memberships.all().values("collection_id"))
-=======
-        return q_none
->>>>>>> 08797ddb
+        return q_none