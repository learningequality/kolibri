from __future__ import absolute_import
from __future__ import print_function
from __future__ import unicode_literals

import base64
import collections
import sys
import uuid
<<<<<<< HEAD
=======
from datetime import datetime
>>>>>>> dd627269
from importlib import import_module

import factory
from django.conf import settings
<<<<<<< HEAD
from django.urls import reverse
=======
from django.core.urlresolvers import reverse
from django.utils import timezone
from morango.constants import transfer_stages
from morango.constants import transfer_statuses
from morango.models import SyncSession
from morango.models import TransferSession
>>>>>>> dd627269
from rest_framework import status
from rest_framework.test import APITestCase as BaseTestCase

from .. import models
from ..constants import role_kinds
from ..constants.facility_presets import mappings
from .helpers import create_superuser
from .helpers import DUMMY_PASSWORD
from .helpers import provision_device
from kolibri.core import error_constants
from kolibri.core.auth.backends import FACILITY_CREDENTIAL_KEY
from kolibri.core.auth.constants import demographics
from kolibri.core.device.utils import set_device_settings

# A weird hack because of http://bugs.python.org/issue17866
if sys.version_info >= (3,):

    class APITestCase(BaseTestCase):
        def assertItemsEqual(self, *args, **kwargs):
            self.assertCountEqual(*args, **kwargs)


else:

    class APITestCase(BaseTestCase):
        pass


class FacilityFactory(factory.DjangoModelFactory):
    class Meta:
        model = models.Facility

    name = factory.Sequence(lambda n: "Rock N' Roll High School #%d" % n)


class ClassroomFactory(factory.DjangoModelFactory):
    class Meta:
        model = models.Classroom

    name = factory.Sequence(lambda n: "Basic Rock Theory #%d" % n)


class LearnerGroupFactory(factory.DjangoModelFactory):
    class Meta:
        model = models.LearnerGroup

    name = factory.Sequence(lambda n: "Group #%d" % n)


class FacilityUserFactory(factory.DjangoModelFactory):
    class Meta:
        model = models.FacilityUser

    facility = factory.SubFactory(FacilityFactory)
    username = factory.Sequence(lambda n: "user%d" % n)
    password = factory.PostGenerationMethodCall("set_password", DUMMY_PASSWORD)


class LearnerGroupAPITestCase(APITestCase):
    @classmethod
    def setUpTestData(cls):
        provision_device()
        cls.facility = FacilityFactory.create()
        cls.superuser = create_superuser(cls.facility)
        cls.classrooms = [
            ClassroomFactory.create(parent=cls.facility) for _ in range(3)
        ]
        cls.learner_groups = []
        for classroom in cls.classrooms:
            cls.learner_groups += [
                LearnerGroupFactory.create(parent=classroom) for _ in range(5)
            ]
        cls.user = FacilityUserFactory.create(facility=cls.facility)

    def login_superuser(self):
        self.client.login(
            username=self.superuser.username,
            password=DUMMY_PASSWORD,
            facility=self.facility,
        )

    def test_learnergroup_list(self):
        self.login_superuser()
        response = self.client.get(
            reverse("kolibri:core:learnergroup-list"), format="json"
        )
        expected = [
            collections.OrderedDict(
                (
                    ("id", group.id),
                    ("name", group.name),
                    ("parent", group.parent.id),
                    ("user_ids", [member.id for member in group.get_members()]),
                )
            )
            for group in self.learner_groups
        ]
        # assertItemsEqual does not deal well with embedded objects, as it does
        # not do a deepEqual, so check each individual list of user_ids
        for i, group in enumerate(response.data):
            self.assertItemsEqual(group.pop("user_ids"), expected[i].pop("user_ids"))
        self.assertItemsEqual(response.data, expected)

    def test_learnergroup_list_user(self):
        self.client.login(
            username=self.user.username,
            password=DUMMY_PASSWORD,
            facility=self.facility,
        )
        response = self.client.get(
            reverse("kolibri:core:learnergroup-list"), format="json"
        )
        expected = []
        self.assertItemsEqual(response.data, expected)

    def test_learnergroup_list_user_parent_filter(self):
        self.client.login(
            username=self.user.username,
            password=DUMMY_PASSWORD,
            facility=self.facility,
        )
        response = self.client.get(
            reverse("kolibri:core:learnergroup-list")
            + "?parent="
            + self.classrooms[0].id,
            format="json",
        )
        expected = []
        self.assertItemsEqual(response.data, expected)

    def test_learnergroup_detail(self):
        self.login_superuser()
        response = self.client.get(
            reverse(
                "kolibri:core:learnergroup-detail",
                kwargs={"pk": self.learner_groups[0].id},
            ),
            format="json",
        )
        expected = {
            "id": self.learner_groups[0].id,
            "name": self.learner_groups[0].name,
            "parent": self.learner_groups[0].parent.id,
            "user_ids": [member.id for member in self.learner_groups[0].get_members()],
        }
        self.assertItemsEqual(response.data, expected)

    def test_learnergroup_detail_user(self):
        self.client.login(
            username=self.user.username,
            password=DUMMY_PASSWORD,
            facility=self.facility,
        )
        response = self.client.get(
            reverse(
                "kolibri:core:learnergroup-detail",
                kwargs={"pk": self.learner_groups[0].id},
            ),
            format="json",
        )
        self.assertEqual(response.status_code, 404)

    def test_parent_in_queryparam_with_one_id(self):
        self.login_superuser()
        classroom_id = self.classrooms[0].id
        response = self.client.get(
            reverse("kolibri:core:learnergroup-list"),
            {"parent": classroom_id},
            format="json",
        )
        expected = [
            collections.OrderedDict(
                (
                    ("id", group.id),
                    ("name", group.name),
                    ("parent", group.parent.id),
                    ("user_ids", [member.id for member in group.get_members()]),
                )
            )
            for group in self.learner_groups
            if group.parent.id == classroom_id
        ]
        # assertItemsEqual does not deal well with embedded objects, as it does
        # not do a deepEqual, so check each individual list of user_ids
        for i, group in enumerate(response.data):
            self.assertItemsEqual(group.pop("user_ids"), expected[i].pop("user_ids"))
        self.assertItemsEqual(response.data, expected)

    def test_cannot_create_learnergroup_same_name(self):
        self.login_superuser()
        classroom_id = self.classrooms[0].id
        learner_group_name = (
            models.LearnerGroup.objects.filter(parent_id=classroom_id).first().name
        )
        response = self.client.post(
            reverse("kolibri:core:learnergroup-list"),
            {"parent": classroom_id, "name": learner_group_name},
            format="json",
        )
        self.assertEqual(response.status_code, status.HTTP_400_BAD_REQUEST)
        self.assertEqual(response.data[0]["id"], error_constants.UNIQUE)

    def test_cannot_create_learnergroup_no_classroom_parent(self):
        self.login_superuser()
        classroom_id = self.classrooms[0].id
        learner_group_id = (
            models.LearnerGroup.objects.filter(parent_id=classroom_id).first().id
        )
        response = self.client.post(
            reverse("kolibri:core:learnergroup-list"),
            {"parent": learner_group_id, "name": "some name"},
            format="json",
        )
        self.assertEqual(response.status_code, status.HTTP_400_BAD_REQUEST)


class ClassroomAPITestCase(APITestCase):
    @classmethod
    def setUpTestData(cls):
        provision_device()
        cls.facility = FacilityFactory.create()
        cls.superuser = create_superuser(cls.facility)
        cls.classrooms = [
            ClassroomFactory.create(parent=cls.facility) for _ in range(10)
        ]
        cls.learner_group = LearnerGroupFactory.create(parent=cls.classrooms[0])
        cls.user = FacilityUserFactory.create(facility=cls.facility)

    def login_superuser(self):
        self.client.login(
            username=self.superuser.username,
            password=DUMMY_PASSWORD,
            facility=self.facility,
        )

    def test_classroom_list(self):
        self.login_superuser()
        response = self.client.get(
            reverse("kolibri:core:classroom-list"), format="json"
        )
        expected = [
            collections.OrderedDict(
                (
                    ("id", classroom.id),
                    ("name", classroom.name),
                    ("parent", classroom.parent.id),
                    ("learner_count", 0),
                    ("coaches", []),
                )
            )
            for classroom in sorted(self.classrooms, key=lambda x: x.id)
        ]
        self.assertItemsEqual(response.data, expected)

    def test_classroom_list_user(self):
        self.client.login(
            username=self.user.username,
            password=DUMMY_PASSWORD,
            facility=self.facility,
        )
        response = self.client.get(
            reverse("kolibri:core:classroom-list"), format="json"
        )
        self.assertItemsEqual(response.data, [])

    def test_classroom_list_user_parent_filter(self):
        self.client.login(
            username=self.user.username,
            password=DUMMY_PASSWORD,
            facility=self.facility,
        )
        response = self.client.get(
            reverse("kolibri:core:classroom-list") + "?parent=" + self.facility.id,
            format="json",
        )
        self.assertItemsEqual(response.data, [])

    def test_classroom_detail(self):
        self.login_superuser()
        response = self.client.get(
            reverse(
                "kolibri:core:classroom-detail", kwargs={"pk": self.classrooms[0].id}
            ),
            format="json",
        )
        expected = {
            "id": self.classrooms[0].id,
            "name": self.classrooms[0].name,
            "parent": self.classrooms[0].parent.id,
            "learner_count": 0,
            "coaches": [],
        }
        self.assertDictEqual(response.data, expected)

    def test_classroom_detail_user(self):
        self.client.login(
            username=self.user.username,
            password=DUMMY_PASSWORD,
            facility=self.facility,
        )
        response = self.client.get(
            reverse(
                "kolibri:core:classroom-detail", kwargs={"pk": self.classrooms[0].id}
            ),
            format="json",
        )
        self.assertEqual(response.status_code, 404)

    def test_classroom_detail_assigned_coach_super_user(self):
        self.login_superuser()
        self.classrooms[0].add_coach(self.superuser)
        response = self.client.get(
            reverse(
                "kolibri:core:classroom-detail", kwargs={"pk": self.classrooms[0].id}
            ),
            format="json",
        )
        expected = {
            "id": self.classrooms[0].id,
            "name": self.classrooms[0].name,
            "parent": self.classrooms[0].parent.id,
            "learner_count": 0,
            "coaches": [
                {
                    "id": self.superuser.id,
                    "facility": self.facility.id,
                    "is_superuser": True,
                    "full_name": self.superuser.full_name,
                    "username": self.superuser.username,
                    "roles": [
                        {
                            "collection": self.facility.id,
                            "kind": role_kinds.ASSIGNABLE_COACH,
                            "id": self.superuser.roles.get(
                                collection=self.facility.id
                            ).id,
                        }
                    ],
                }
            ],
        }
        self.assertDictEqual(response.data, expected)

    def test_classroom_detail_assigned_coach_admin(self):
        self.login_superuser()
        admin = FacilityUserFactory.create(facility=self.facility)
        self.facility.add_admin(admin)
        self.classrooms[0].add_coach(admin)
        response = self.client.get(
            reverse(
                "kolibri:core:classroom-detail", kwargs={"pk": self.classrooms[0].id}
            ),
            format="json",
        )
        expected = {
            "id": self.classrooms[0].id,
            "name": self.classrooms[0].name,
            "parent": self.classrooms[0].parent.id,
            "learner_count": 0,
            "coaches": [
                {
                    "id": admin.id,
                    "facility": self.facility.id,
                    "is_superuser": False,
                    "full_name": admin.full_name,
                    "username": admin.username,
                    "roles": [
                        {
                            "collection": self.facility.id,
                            "kind": role_kinds.ADMIN,
                            "id": admin.roles.get(collection=self.facility.id).id,
                        }
                    ],
                }
            ],
        }
        self.assertDictEqual(response.data, expected)

    def test_classroom_facility_coach_role_for_filter(self):
        self.login_superuser()
        coach = FacilityUserFactory.create(facility=self.facility)
        self.facility.add_coach(coach)
        response = self.client.get(
            reverse("kolibri:core:classroom-list"),
            data={"role": "coach"},
            format="json",
        )
        # Should return all classrooms
        self.assertEqual(len(response.data), len(self.classrooms))

    def test_cannot_create_classroom_same_name(self):
        self.login_superuser()
        classroom_name = self.classrooms[0].name
        response = self.client.post(
            reverse("kolibri:core:classroom-list"),
            {"parent": self.facility.id, "name": classroom_name},
            format="json",
        )
        self.assertEqual(response.status_code, status.HTTP_400_BAD_REQUEST)
        self.assertEqual(response.data[0]["id"], error_constants.UNIQUE)

    def test_cannot_create_classroom_no_facility_parent(self):
        self.login_superuser()
        classroom_id = self.classrooms[0].id
        response = self.client.post(
            reverse("kolibri:core:classroom-list"),
            {"parent": classroom_id, "name": "another name"},
            format="json",
        )
        self.assertEqual(response.status_code, status.HTTP_400_BAD_REQUEST)


class FacilityAPITestCase(APITestCase):
    @classmethod
    def setUpTestData(cls):
        provision_device()
        cls.facility1 = FacilityFactory.create()
        cls.superuser = create_superuser(cls.facility1)
        cls.facility2 = FacilityFactory.create()
        cls.user1 = FacilityUserFactory.create(facility=cls.facility1)
        cls.user2 = FacilityUserFactory.create(facility=cls.facility2)
        cls.date_completed_transfer_session = datetime(2022, 6, 30, tzinfo=timezone.utc)
        cls.date_failed_transfer_session = datetime(2022, 6, 14, tzinfo=timezone.utc)
        cls.sync_session = SyncSession.objects.create(
            id=uuid.uuid4().hex,
            profile="facilitydata",
            last_activity_timestamp=cls.date_completed_transfer_session,
        )
        cls.completed_push_transfer_session = TransferSession.objects.create(
            id=uuid.uuid4().hex,
            sync_session_id=cls.sync_session.id,
            filter=cls.facility1.dataset_id,
            push=True,
            active=False,
            transfer_stage=transfer_stages.CLEANUP,
            transfer_stage_status=transfer_statuses.COMPLETED,
            last_activity_timestamp=cls.date_completed_transfer_session,
        )
        cls.failed_transfer_session = TransferSession.objects.create(
            id=uuid.uuid4().hex,
            sync_session_id=cls.sync_session.id,
            filter=cls.facility1.dataset_id,
            push=True,
            transfer_stage_status=transfer_statuses.ERRORED,
            last_activity_timestamp=cls.date_failed_transfer_session,
        )

    def test_sanity(self):
        self.assertTrue(
            self.client.login(
                username=self.user1.username,
                password=DUMMY_PASSWORD,
                facility=self.facility1,
            )
        )

    def test_facility_user_can_get_detail(self):
        self.client.login(
            username=self.user1.username,
            password=DUMMY_PASSWORD,
            facility=self.facility1,
        )
        response = self.client.get(
            reverse("kolibri:core:facility-detail", kwargs={"pk": self.facility1.pk}),
            format="json",
        )
        self.assertEqual(
            dict(response.data),
            # Merge smaller dict into larger dict, if the smaller dict is a subset of the larger one, the result should be equal to the larger one
            # Generalized dict unpacking can be used in Python 3.5+: assertEqual(larger_dict, {**larger_dict, **smaller_dict})
            # The dict union operator can be used in Python 3.9+: assertEqual(larger_dict, larger_dict | smaller_dict)
            dict(response.data, **{"name": self.facility1.name}),
        )

    def test_facility_user_can_get_last_successful_sync(self):
        self.client.login(
            username=self.user1.username,
            password=DUMMY_PASSWORD,
            facility=self.facility1,
        )
        response = self.client.get(
            reverse("kolibri:core:facility-detail", kwargs={"pk": self.facility1.pk}),
            format="json",
        )
        self.assertEqual(
            response.data["last_successful_sync"],
            self.date_completed_transfer_session,
        )

    def test_facility_user_can_get_last_failed_sync(self):
        self.client.login(
            username=self.user1.username,
            password=DUMMY_PASSWORD,
            facility=self.facility1,
        )
        response = self.client.get(
            reverse("kolibri:core:facility-detail", kwargs={"pk": self.facility1.pk}),
            format="json",
        )
        self.assertEqual(
            response.data["last_failed_sync"], self.date_failed_transfer_session
        )

    def test_device_admin_can_create_facility(self):
        new_facility_name = "New Facility"
        self.client.login(
            username=self.superuser.username,
            password=DUMMY_PASSWORD,
            facility=self.facility1,
        )
        self.assertEqual(
            models.Facility.objects.filter(name=new_facility_name).count(), 0
        )
        response = self.client.post(
            reverse("kolibri:core:facility-list"),
            {"name": new_facility_name},
            format="json",
        )
        self.assertEqual(response.status_code, status.HTTP_201_CREATED)
        self.assertEqual(
            models.Facility.objects.filter(name=new_facility_name).count(), 1
        )

    def test_facility_user_cannot_create_facility(self):
        new_facility_name = "New Facility"
        self.client.login(
            username=self.user1.username,
            password=DUMMY_PASSWORD,
            facility=self.facility1,
        )
        self.assertEqual(
            models.Facility.objects.filter(name=new_facility_name).count(), 0
        )
        response = self.client.post(
            reverse("kolibri:core:facility-list"),
            {"name": new_facility_name},
            format="json",
        )
        self.assertEqual(response.status_code, status.HTTP_403_FORBIDDEN)
        self.assertEqual(
            models.Facility.objects.filter(name=new_facility_name).count(), 0
        )

    def test_anonymous_user_cannot_create_facility(self):
        new_facility_name = "New Facility"
        self.assertEqual(
            models.Facility.objects.filter(name=new_facility_name).count(), 0
        )
        response = self.client.post(
            reverse("kolibri:core:facility-list"),
            {"name": new_facility_name},
            format="json",
        )
        self.assertEqual(response.status_code, status.HTTP_403_FORBIDDEN)
        self.assertEqual(
            models.Facility.objects.filter(name=new_facility_name).count(), 0
        )

    def test_device_admin_can_update_facility(self):
        old_facility_name = self.facility1.name
        new_facility_name = "Renamed Facility"
        self.client.login(
            username=self.superuser.username,
            password=DUMMY_PASSWORD,
            facility=self.facility1,
        )
        self.assertEqual(
            models.Facility.objects.get(id=self.facility1.id).name, old_facility_name
        )
        response = self.client.put(
            reverse("kolibri:core:facility-detail", kwargs={"pk": self.facility1.id}),
            {"name": new_facility_name},
            format="json",
        )
        self.assertEqual(response.status_code, status.HTTP_200_OK)
        self.assertEqual(
            models.Facility.objects.get(id=self.facility1.id).name, new_facility_name
        )

    def test_device_admin_can_delete_facility(self):
        self.client.login(
            username=self.superuser.username,
            password=DUMMY_PASSWORD,
            facility=self.facility1,
        )
        self.assertEqual(
            models.Facility.objects.filter(id=self.facility1.id).count(), 1
        )
        response = self.client.delete(
            reverse("kolibri:core:facility-detail", kwargs={"pk": self.facility1.id})
        )
        self.assertEqual(response.status_code, status.HTTP_204_NO_CONTENT)
        self.assertEqual(
            models.Facility.objects.filter(id=self.facility1.id).count(), 0
        )

    def test_public_facility_endpoint(self):
        response = self.client.get(reverse("kolibri:core:publicfacility-list"))
        self.assertEqual(models.Facility.objects.all().count(), len(response.data))

    def test_public_facilityuser_endpoint(self):
        if sys.version_info[0] == 2:
            credentials = base64.b64encode(
                "username={}&{}={}:{}".format(
                    self.user1.username,
                    FACILITY_CREDENTIAL_KEY,
                    self.facility1.id,
                    DUMMY_PASSWORD,
                ).encode("utf-8")
            )
        else:
            credentials = base64.b64encode(
                str.encode(
                    "username={}&{}={}:{}".format(
                        self.user1.username,
                        FACILITY_CREDENTIAL_KEY,
                        self.facility1.id,
                        DUMMY_PASSWORD,
                    )
                )
            ).decode("ascii")
        self.client.credentials(HTTP_AUTHORIZATION="Basic {}".format(credentials))
        response = self.client.get(
            reverse("kolibri:core:publicuser-list"),
            format="json",
        )
        self.assertEqual(len(response.data), 1)
        if sys.version_info[0] == 2:
            credentials = base64.b64encode(
                "username={}&{}={}:{}".format(
                    self.superuser.username,
                    FACILITY_CREDENTIAL_KEY,
                    self.facility1.id,
                    DUMMY_PASSWORD,
                ).encode("utf-8")
            )
        else:
            credentials = base64.b64encode(
                str.encode(
                    "username={}&{}={}:{}".format(
                        self.superuser.username,
                        FACILITY_CREDENTIAL_KEY,
                        self.facility1.id,
                        DUMMY_PASSWORD,
                    )
                )
            ).decode("ascii")
        self.client.credentials(HTTP_AUTHORIZATION="Basic {}".format(credentials))
        response = self.client.get(
            reverse("kolibri:core:publicuser-list"),
            {"facility_id": self.facility1.id},
            format="json",
        )
        self.assertEqual(
            models.FacilityUser.objects.filter(facility_id=self.facility1.id).count(),
            len(response.data),
        )


class UserCreationTestCase(APITestCase):
    @classmethod
    def setUpTestData(cls):
        provision_device()
        cls.facility = FacilityFactory.create()
        cls.superuser = create_superuser(cls.facility)

    def setUp(self):
        self.client.login(
            username=self.superuser.username,
            password=DUMMY_PASSWORD,
            facility=self.facility,
        )

    def test_creating_facility_user_via_api_sets_password_correctly(self):
        new_username = "goliath"
        new_password = "davidsucks"
        bad_password = "ilovedavid"
        data = {
            "username": new_username,
            "password": new_password,
            "facility": self.facility.id,
        }
        response = self.client.post(
            reverse("kolibri:core:facilityuser-list"), data, format="json"
        )
        self.assertEqual(response.status_code, status.HTTP_201_CREATED)
        self.assertTrue(
            models.FacilityUser.objects.get(username=new_username).check_password(
                new_password
            )
        )
        self.assertFalse(
            models.FacilityUser.objects.get(username=new_username).check_password(
                bad_password
            )
        )

    def test_creating_same_facility_user_throws_400_error(self):
        new_username = "goliath"
        new_password = "davidsucks"
        data = {
            "username": new_username,
            "password": new_password,
            "facility": self.facility.id,
        }
        response = self.client.post(
            reverse("kolibri:core:facilityuser-list"), data, format="json"
        )
        self.assertEqual(response.status_code, status.HTTP_201_CREATED)
        response = self.client.post(
            reverse("kolibri:core:facilityuser-list"), data, format="json"
        )
        self.assertEqual(response.status_code, status.HTTP_400_BAD_REQUEST)

    def test_creating_user_same_username_case_insensitive(self):
        data = {
            "username": self.superuser.username.upper(),
            "password": DUMMY_PASSWORD,
            "facility": self.facility.id,
        }
        response = self.client.post(
            reverse("kolibri:core:facilityuser-list"), data, format="json"
        )
        self.assertEqual(response.status_code, status.HTTP_400_BAD_REQUEST)
        self.assertEqual(
            response.data[0]["id"], error_constants.USERNAME_ALREADY_EXISTS
        )


class UserUpdateTestCase(APITestCase):
    @classmethod
    def setUpTestData(cls):
        provision_device()
        cls.facility = FacilityFactory.create()
        cls.superuser = create_superuser(cls.facility)

    def setUp(self):
        self.user = FacilityUserFactory.create(facility=self.facility)
        self.client.login(
            username=self.superuser.username,
            password=DUMMY_PASSWORD,
            facility=self.facility,
        )

    def tearDown(self):
        self.user.delete()

    def test_user_update_info(self):
        self.client.patch(
            reverse("kolibri:core:facilityuser-detail", kwargs={"pk": self.user.pk}),
            {"username": "foo"},
            format="json",
        )
        self.user.refresh_from_db()
        self.assertEqual(self.user.username, "foo")

    def test_user_update_password(self):
        new_password = "baz"
        self.client.patch(
            reverse("kolibri:core:facilityuser-detail", kwargs={"pk": self.user.pk}),
            {"password": new_password},
            format="json",
        )
        self.client.logout()
        response = self.client.login(
            username=self.user.username, password=new_password, facility=self.facility
        )
        self.assertTrue(response)

    def test_user_update_password_non_partial_with_username(self):
        new_password = "baz"
        self.client.patch(
            reverse("kolibri:core:facilityuser-detail", kwargs={"pk": self.user.pk}),
            {"password": new_password, "username": self.user.username},
            format="json",
        )
        self.client.logout()
        response = self.client.login(
            username=self.user.username, password=new_password, facility=self.facility
        )
        self.assertTrue(response)

    def test_updating_user_same_username_case_insensitive(self):
        response = self.client.patch(
            reverse("kolibri:core:facilityuser-detail", kwargs={"pk": self.user.pk}),
            {"username": self.superuser.username.upper()},
            format="json",
        )
        self.assertEqual(response.status_code, status.HTTP_400_BAD_REQUEST)
        self.assertEqual(
            response.data[0]["id"], error_constants.USERNAME_ALREADY_EXISTS
        )

    def test_updating_same_user_same_username_case_insensitive(self):
        response = self.client.patch(
            reverse("kolibri:core:facilityuser-detail", kwargs={"pk": self.user.pk}),
            {"username": self.user.username.upper()},
            format="json",
        )
        self.assertEqual(response.status_code, status.HTTP_200_OK)
        self.assertTrue(
            models.FacilityUser.objects.filter(
                username=self.user.username.upper()
            ).exists()
        )


class UserDeleteTestCase(APITestCase):
    @classmethod
    def setUpTestData(cls):
        provision_device()
        cls.facility = FacilityFactory.create()
        cls.superuser = create_superuser(cls.facility)

    def setUp(self):
        self.user = FacilityUserFactory.create(facility=self.facility)
        self.client.login(
            username=self.superuser.username,
            password=DUMMY_PASSWORD,
            facility=self.facility,
        )

    def tearDown(self):
        self.user.delete()

    def test_user_delete(self):
        response = self.client.delete(
            reverse("kolibri:core:facilityuser-detail", kwargs={"pk": self.user.pk}),
            format="json",
        )
        self.assertEqual(response.status_code, 204)

    def test_superuser_delete_self(self):
        response = self.client.delete(
            reverse(
                "kolibri:core:facilityuser-detail", kwargs={"pk": self.superuser.pk}
            ),
            format="json",
        )
        self.assertEqual(response.status_code, 403)


class UserRetrieveTestCase(APITestCase):
    @classmethod
    def setUpTestData(cls):
        provision_device()
        cls.facility = FacilityFactory.create()
        cls.superuser = create_superuser(cls.facility)
        cls.facility.add_admin(cls.superuser)
        cls.user = FacilityUserFactory.create(facility=cls.facility)

    def test_user_list(self):
        self.client.login(
            username=self.superuser.username,
            password=DUMMY_PASSWORD,
            facility=self.facility,
        )
        response = self.client.get(reverse("kolibri:core:facilityuser-list"))
        self.assertEqual(response.status_code, 200)
        self.assertItemsEqual(
            response.data,
            [
                {
                    "id": self.user.id,
                    "username": self.user.username,
                    "full_name": self.user.full_name,
                    "facility": self.user.facility_id,
                    "id_number": self.user.id_number,
                    "gender": self.user.gender,
                    "birth_year": self.user.birth_year,
                    "is_superuser": False,
                    "roles": [],
                },
                {
                    "id": self.superuser.id,
                    "username": self.superuser.username,
                    "full_name": self.superuser.full_name,
                    "facility": self.superuser.facility_id,
                    "id_number": self.superuser.id_number,
                    "gender": self.superuser.gender,
                    "birth_year": self.superuser.birth_year,
                    "is_superuser": True,
                    "roles": [
                        {
                            "collection": self.superuser.roles.first().collection_id,
                            "kind": role_kinds.ADMIN,
                            "id": self.superuser.roles.first().id,
                        }
                    ],
                },
            ],
        )

    def test_user_list_self(self):
        self.client.login(
            username=self.user.username,
            password=DUMMY_PASSWORD,
            facility=self.facility,
        )
        response = self.client.get(reverse("kolibri:core:facilityuser-list"))
        self.assertEqual(response.status_code, 200)
        self.assertItemsEqual(
            response.data,
            [
                {
                    "id": self.user.id,
                    "username": self.user.username,
                    "full_name": self.user.full_name,
                    "facility": self.user.facility_id,
                    "id_number": self.user.id_number,
                    "gender": self.user.gender,
                    "birth_year": self.user.birth_year,
                    "is_superuser": False,
                    "roles": [],
                },
            ],
        )

    def test_anonymous_user_list(self):
        response = self.client.get(reverse("kolibri:core:facilityuser-list"))
        self.assertEqual(response.status_code, 200)
        self.assertItemsEqual(
            response.data,
            [],
        )

    def test_user_no_retrieve_admin(self):
        self.client.login(
            username=self.user.username,
            password=DUMMY_PASSWORD,
            facility=self.facility,
        )
        response = self.client.get(
            reverse(
                "kolibri:core:facilityuser-detail", kwargs={"pk": self.superuser.id}
            )
        )
        self.assertEqual(response.status_code, 404)

    def test_anonymous_no_retrieve_admin(self):
        response = self.client.get(
            reverse(
                "kolibri:core:facilityuser-detail", kwargs={"pk": self.superuser.id}
            )
        )
        self.assertEqual(response.status_code, 404)

    def test_anonymous_no_retrieve_user(self):
        response = self.client.get(
            reverse("kolibri:core:facilityuser-detail", kwargs={"pk": self.user.id})
        )
        self.assertEqual(response.status_code, 404)


class FacilityUserFilterTestCase(APITestCase):
    @classmethod
    def setUpTestData(cls):
        provision_device()
        # Fixtures: 2 facilities with 1 learner + 1 admin each
        cls.facility_1 = FacilityFactory.create()
        cls.facility_2 = FacilityFactory.create()

        cls.user_1 = FacilityUserFactory.create(
            facility=cls.facility_1, username="learner_1"
        )
        cls.admin_1 = FacilityUserFactory.create(
            facility=cls.facility_1, username="admin_1"
        )
        cls.facility_1.add_admin(cls.admin_1)

        cls.user_2 = FacilityUserFactory.create(
            facility=cls.facility_2, username="learner_2"
        )
        cls.admin_2 = FacilityUserFactory.create(
            facility=cls.facility_2, username="admin_2"
        )
        cls.facility_2.add_admin(cls.admin_2)

        # Superuser is in facility 1
        cls.superuser = create_superuser(cls.facility_1, username="a_superuser")

    def setUp(self):
        self.client.login(
            username=self.superuser.username,
            password=DUMMY_PASSWORD,
            facility=self.facility_1,
        )

    def _sort_by_username(self, data):
        return sorted(data, key=lambda x: x["username"])

    def test_user_member_of_filter(self):
        response = self.client.get(
            reverse("kolibri:core:facilityuser-list"), {"member_of": self.facility_1.id}
        )
        data = self._sort_by_username(response.data)
        self.assertEqual(len(data), 3)
        self.assertEqual(data[0]["id"], self.superuser.id)
        self.assertEqual(data[1]["id"], self.admin_1.id)
        self.assertEqual(data[2]["id"], self.user_1.id)


class LoginLogoutTestCase(APITestCase):
    @classmethod
    def setUpTestData(cls):
        provision_device()
        cls.facility = FacilityFactory.create()
        cls.superuser = create_superuser(cls.facility)
        cls.user = FacilityUserFactory.create(facility=cls.facility)
        cls.admin = FacilityUserFactory.create(facility=cls.facility, password="bar")
        cls.facility.add_admin(cls.admin)
        cls.cr = ClassroomFactory.create(parent=cls.facility)
        cls.cr.add_coach(cls.admin)
        cls.session_store = import_module(settings.SESSION_ENGINE).SessionStore()

    def test_login_and_logout_superuser(self):
        self.client.post(
            reverse("kolibri:core:session-list"),
            data={"username": self.superuser.username, "password": DUMMY_PASSWORD},
            format="json",
        )
        session_key = self.client.session.session_key
        self.assertTrue(self.session_store.exists(session_key))
        self.client.delete(
            reverse("kolibri:core:session-detail", kwargs={"pk": "current"})
        )
        self.assertFalse(self.session_store.exists(session_key))

    def test_login_and_logout_facility_user(self):
        self.client.post(
            reverse("kolibri:core:session-list"),
            data={
                "username": self.user.username,
                "password": DUMMY_PASSWORD,
                "facility": self.facility.id,
            },
            format="json",
        )
        session_key = self.client.session.session_key
        self.assertTrue(self.session_store.exists(session_key))
        self.client.delete(
            reverse("kolibri:core:session-detail", kwargs={"pk": "current"})
        )
        self.assertFalse(self.session_store.exists(session_key))

    def test_incorrect_credentials_does_not_log_in_user(self):
        session_key = self.client.session.session_key
        self.client.post(
            reverse("kolibri:core:session-list"),
            data={
                "username": self.user.username,
                "password": "foo",
                "facility": self.facility.id,
            },
            format="json",
        )
        self.assertEqual(session_key, self.client.session.session_key)

    def test_session_return_admin_and_coach_kind(self):
        self.client.post(
            reverse("kolibri:core:session-list"),
            data={
                "username": self.admin.username,
                "password": "bar",
                "facility": self.facility.id,
            },
            format="json",
        )
        response = self.client.put(
            reverse("kolibri:core:session-detail", kwargs={"pk": "current"})
        )
        self.assertIn(role_kinds.ADMIN, response.data["kind"])
        self.assertIn(role_kinds.COACH, response.data["kind"])

    def test_session_return_anon_kind(self):
        response = self.client.put(
            reverse("kolibri:core:session-detail", kwargs={"pk": "current"})
        )
        self.assertTrue(response.data["kind"][0], "anonymous")

    def test_session_update_last_active(self):
        self.client.post(
            reverse("kolibri:core:session-list"),
            data={
                "username": self.user.username,
                "password": DUMMY_PASSWORD,
                "facility": self.facility.id,
            },
            format="json",
        )
        expire_date = self.client.session.get_expiry_date()
        self.client.get(
            reverse("kolibri:core:session-detail", kwargs={"pk": "current"})
        )
        new_expire_date = self.client.session.get_expiry_date()
        self.assertTrue(expire_date < new_expire_date)


class SignUpBase(object):
    @classmethod
    def setUpTestData(cls):
        cls.facility = FacilityFactory.create()
        provision_device()

    def test_anon_sign_up_creates_user(self):
        response = self.post_to_sign_up(
            {"username": "user", "password": DUMMY_PASSWORD}
        )
        self.assertEqual(response.status_code, status.HTTP_201_CREATED)
        self.assertTrue(models.FacilityUser.objects.all())

    def test_anon_sign_up_returns_user(self):
        full_name = "Bob Lee"
        response = self.post_to_sign_up(
            {"full_name": full_name, "username": "user", "password": DUMMY_PASSWORD}
        )
        self.assertEqual(response.data["username"], "user")
        self.assertEqual(response.data["full_name"], full_name)

    def test_create_user_with_same_username_case_insensitive_fails(self):
        FacilityUserFactory.create(username="bob", facility=self.facility)
        response = self.post_to_sign_up({"username": "BOB", "password": DUMMY_PASSWORD})
        self.assertEqual(response.status_code, status.HTTP_400_BAD_REQUEST)
        self.assertEqual(len(models.FacilityUser.objects.all()), 1)

    def test_create_user_with_same_username_other_facility(self):
        user = FacilityUserFactory.create(username="bob")
        other_facility = models.Facility.objects.exclude(id=user.facility.id)[0]
        response = self.post_to_sign_up(
            {
                "username": "bob",
                "password": DUMMY_PASSWORD,
                "facility": other_facility.id,
            }
        )
        self.assertEqual(response.status_code, status.HTTP_201_CREATED)
        self.assertEqual(
            models.FacilityUser.objects.filter(facility=self.facility.id).count(), 1
        )
        self.assertEqual(
            models.FacilityUser.objects.filter(facility=other_facility.id).count(), 1
        )

    def test_create_user_for_specific_facility(self):
        other_facility = FacilityFactory.create()
        response = self.post_to_sign_up(
            {
                "username": "bob",
                "password": DUMMY_PASSWORD,
                "facility": other_facility.id,
            }
        )
        user_id = response.data["id"]
        self.assertEqual(
            models.FacilityUser.objects.get(id=user_id).facility.id, other_facility.id
        )
        self.assertTrue(other_facility.get_members().filter(id=user_id).exists())

    def test_create_user_for_nonexistent_facility(self):
        response = self.post_to_sign_up(
            {
                "username": "bob",
                "password": DUMMY_PASSWORD,
                "facility": uuid.uuid4().hex,
            }
        )
        self.assertEqual(response.status_code, status.HTTP_400_BAD_REQUEST)
        self.assertFalse(models.FacilityUser.objects.all())

    def test_create_bad_username_fails(self):
        response = self.post_to_sign_up(
            {"username": "(***)", "password": DUMMY_PASSWORD}
        )
        self.assertEqual(response.status_code, status.HTTP_400_BAD_REQUEST)
        self.assertFalse(models.FacilityUser.objects.all())

    def test_sign_up_able_no_guest_access(self):
        set_device_settings(allow_guest_access=False)
        response = self.post_to_sign_up(
            {"username": "user", "password": DUMMY_PASSWORD}
        )
        self.assertEqual(response.status_code, status.HTTP_201_CREATED)
        self.assertTrue(models.FacilityUser.objects.all())

    def test_no_sign_up_no_signups(self):
        self.facility.dataset.learner_can_sign_up = False
        self.facility.dataset.save()
        response = self.post_to_sign_up(
            {"username": "user", "password": DUMMY_PASSWORD}
        )
        self.assertEqual(response.status_code, status.HTTP_403_FORBIDDEN)
        self.assertFalse(models.FacilityUser.objects.all())
        self.facility.dataset.learner_can_sign_up = True
        self.facility.dataset.save()

    def test_password_not_specified_password_required(self):
        self.facility.dataset.learner_can_login_with_no_password = False
        self.facility.dataset.save()
        response = self.post_to_sign_up(
            {"username": "user", "password": demographics.NOT_SPECIFIED}
        )
        self.assertEqual(response.status_code, status.HTTP_400_BAD_REQUEST)
        self.assertFalse(models.FacilityUser.objects.all())

    def test_password_not_specified_password_not_required(self):
        self.facility.dataset.learner_can_login_with_no_password = True
        self.facility.dataset.learner_can_edit_password = False
        self.facility.dataset.save()
        response = self.post_to_sign_up(
            {"username": "user", "password": demographics.NOT_SPECIFIED}
        )
        self.assertEqual(response.status_code, status.HTTP_201_CREATED)
        self.assertTrue(models.FacilityUser.objects.all())


class AnonSignUpTestCase(SignUpBase, APITestCase):
    def post_to_sign_up(self, data):
        return self.client.post(
            reverse("kolibri:core:signup-list"), data=data, format="json"
        )

    def test_sign_up_also_logs_in_user(self):
        session_key = self.client.session.session_key
        self.post_to_sign_up({"username": "user", "password": DUMMY_PASSWORD})
        self.assertNotEqual(session_key, self.client.session.session_key)


class PublicSignUpTestCase(SignUpBase, APITestCase):
    def post_to_sign_up(self, data):
        return self.client.post(
            reverse("kolibri:core:publicsignup-list"), data=data, format="json"
        )


class FacilityDatasetAPITestCase(APITestCase):
    @classmethod
    def setUpTestData(cls):
        provision_device()
        cls.facility = FacilityFactory.create()
        cls.facility2 = FacilityFactory.create()
        cls.superuser = create_superuser(cls.facility)
        cls.admin = FacilityUserFactory.create(facility=cls.facility)
        cls.user = FacilityUserFactory.create(facility=cls.facility)
        cls.facility.add_admin(cls.admin)

    def test_return_all_datasets_for_an_admin(self):
        self.client.login(username=self.admin.username, password=DUMMY_PASSWORD)
        response = self.client.get(reverse("kolibri:core:facilitydataset-list"))
        self.assertEqual(len(response.data), len(models.FacilityDataset.objects.all()))

    def test_admin_can_edit_dataset_for_which_they_are_admin(self):
        self.client.login(username=self.admin.username, password=DUMMY_PASSWORD)
        response = self.client.patch(
            reverse(
                "kolibri:core:facilitydataset-detail",
                kwargs={"pk": self.facility.dataset_id},
            ),
            {"description": "This is not a drill"},
            format="json",
        )
        self.assertEqual(response.status_code, 200)

    def test_admin_cant_edit_dataset_for_which_they_are_not_admin(self):
        self.client.login(username=self.admin.username, password=DUMMY_PASSWORD)
        response = self.client.delete(
            reverse(
                "kolibri:core:facilitydataset-detail",
                kwargs={"pk": self.facility2.dataset_id},
            ),
            {"description": "This is not a drill"},
            format="json",
        )
        self.assertEqual(response.status_code, 403)

    def test_return_all_datasets_for_superuser(self):
        self.client.login(
            username=self.superuser.username,
            password=DUMMY_PASSWORD,
            facility=self.facility,
        )
        response = self.client.get(reverse("kolibri:core:facilitydataset-list"))
        self.assertEqual(len(response.data), len(models.FacilityDataset.objects.all()))

    def test_return_all_datasets_for_facility_user(self):
        self.client.login(username=self.user.username, password=DUMMY_PASSWORD)
        response = self.client.get(reverse("kolibri:core:facilitydataset-list"))
        self.assertEqual(len(response.data), len(models.FacilityDataset.objects.all()))

    def test_facility_user_cannot_delete_dataset(self):
        self.client.login(username=self.user.username, password=DUMMY_PASSWORD)
        response = self.client.delete(
            reverse(
                "kolibri:core:facilitydataset-detail",
                kwargs={"pk": self.facility.dataset_id},
            ),
            format="json",
        )
        self.assertEqual(response.status_code, 403)

    def test_facility_admin_can_reset_settings(self):
        facility = FacilityFactory.create()
        admin = FacilityUserFactory.create(facility=facility)
        facility.add_admin(admin)

        self.client.login(username=admin.username, password=DUMMY_PASSWORD)

        def set_all_false_and_preset(facility, preset):
            all_false = {
                "learner_can_edit_username": False,
                "learner_can_edit_name": False,
                "learner_can_edit_password": False,
                "learner_can_sign_up": False,
                "learner_can_delete_account": False,
                "learner_can_login_with_no_password": False,
                "show_download_button_in_learn": False,
            }
            for key, value in all_false.items():
                setattr(facility.dataset, key, value)
            facility.dataset.preset = preset
            facility.dataset.save()

        def post_resetsettings():
            return self.client.post(
                reverse(
                    "kolibri:core:facilitydataset-resetsettings",
                    kwargs={"pk": facility.dataset_id},
                ),
            )

        # test all three presets
        for setting in ["formal", "nonformal", "informal"]:
            set_all_false_and_preset(facility, setting)
            response = post_resetsettings()
            self.assertEqual(response.data, dict(response.data, **mappings[setting]))

    def test_for_incompatible_settings_together(self):
        self.client.login(username=self.admin.username, password=DUMMY_PASSWORD)
        response = self.client.patch(
            reverse(
                "kolibri:core:facilitydataset-detail",
                kwargs={"pk": self.facility.dataset_id},
            ),
            {
                "learner_can_login_with_no_password": "true",
                "learner_can_edit_password": "true",
            },
            format="json",
        )
        self.assertEqual(response.status_code, 400)

    def test_for_incompatible_settings_sequentially(self):
        self.client.login(username=self.admin.username, password=DUMMY_PASSWORD)
        response = self.client.patch(
            reverse(
                "kolibri:core:facilitydataset-detail",
                kwargs={"pk": self.facility.dataset_id},
            ),
            {
                "learner_can_edit_password": "true",
            },
            format="json",
        )
        self.assertEqual(response.status_code, 200)

        response = self.client.patch(
            reverse(
                "kolibri:core:facilitydataset-detail",
                kwargs={"pk": self.facility.dataset_id},
            ),
            {
                "learner_can_login_with_no_password": "true",
            },
            format="json",
        )
        self.assertEqual(response.status_code, 400)

    def test_for_incompatible_settings_only_one(self):
        # Test case handles the case when only `learner_can_login_with_no_password`
        # is set to true in the patch request while `learner_can_edit_password`
        # already being true due to it's default value
        self.client.login(username=self.admin.username, password=DUMMY_PASSWORD)
        response = self.client.patch(
            reverse(
                "kolibri:core:facilitydataset-detail",
                kwargs={"pk": self.facility.dataset_id},
            ),
            {
                "learner_can_login_with_no_password": "true",
            },
            format="json",
        )
        self.assertEqual(response.status_code, 400)


class MembershipAPITestCase(APITestCase):
    @classmethod
    def setUpTestData(cls):
        provision_device()
        cls.facility = FacilityFactory.create()
        cls.superuser = create_superuser(cls.facility)
        cls.user = FacilityUserFactory.create(facility=cls.facility)
        cls.other_user = FacilityUserFactory.create(facility=cls.facility)
        cls.classroom = ClassroomFactory.create(parent=cls.facility)
        cls.lg = LearnerGroupFactory.create(parent=cls.classroom)
        cls.classroom_membership = models.Membership.objects.create(
            collection=cls.classroom, user=cls.user
        )
        models.Membership.objects.create(collection=cls.lg, user=cls.user)
        # create other user memberships
        models.Membership.objects.create(collection=cls.classroom, user=cls.other_user)
        models.Membership.objects.create(collection=cls.lg, user=cls.other_user)

    def login_superuser(self):
        self.client.login(
            username=self.superuser.username,
            password=DUMMY_PASSWORD,
            facility=self.facility,
        )

    def test_user_list_own(self):
        self.client.login(
            username=self.user.username,
            password=DUMMY_PASSWORD,
            facility=self.facility,
        )
        response = self.client.get(reverse("kolibri:core:membership-list"))
        self.assertEqual(response.status_code, 200)
        self.assertEqual(len(response.data), 2)
        for membership in response.data:
            self.assertEqual(membership["user"], self.user.id)

    def test_other_user_list_own(self):
        self.client.login(
            username=self.other_user.username,
            password=DUMMY_PASSWORD,
            facility=self.facility,
        )
        response = self.client.get(reverse("kolibri:core:membership-list"))
        self.assertEqual(response.status_code, 200)
        self.assertEqual(len(response.data), 2)
        for membership in response.data:
            self.assertEqual(membership["user"], self.other_user.id)

    def test_superuser_list_all(self):
        self.login_superuser()
        response = self.client.get(reverse("kolibri:core:membership-list"))
        self.assertEqual(response.status_code, 200)
        self.assertEqual(len(response.data), 4)

    def test_user_retrieve_own(self):
        self.client.login(
            username=self.user.username,
            password=DUMMY_PASSWORD,
            facility=self.facility,
        )
        response = self.client.get(
            reverse(
                "kolibri:core:membership-detail",
                kwargs={"pk": self.classroom_membership.id},
            )
        )
        self.assertEqual(response.status_code, 200)

    def test_user_retrieve_other(self):
        self.client.login(
            username=self.other_user.username,
            password=DUMMY_PASSWORD,
            facility=self.facility,
        )
        response = self.client.get(
            reverse(
                "kolibri:core:membership-detail",
                kwargs={"pk": self.classroom_membership.id},
            )
        )
        self.assertEqual(response.status_code, 404)

    def test_superuser_retrieve_other(self):
        self.login_superuser()
        response = self.client.get(
            reverse(
                "kolibri:core:membership-detail",
                kwargs={"pk": self.classroom_membership.id},
            )
        )
        self.assertEqual(response.status_code, 200)

    def test_delete_classroom_membership(self):
        self.login_superuser()
        url = reverse("kolibri:core:membership-list") + "?user={}&collection={}".format(
            self.user.id, self.classroom.id
        )
        response = self.client.delete(url)
        self.assertEqual(response.status_code, 204)
        self.assertFalse(models.Membership.objects.filter(user=self.user).exists())

    def test_delete_detail(self):
        self.login_superuser()
        response = self.client.delete(
            reverse(
                "kolibri:core:membership-detail",
                kwargs={"pk": self.classroom_membership.id},
            )
        )
        self.assertEqual(response.status_code, 204)
        self.assertFalse(models.Membership.objects.filter(user=self.user).exists())

    def test_delete_does_not_affect_other_user_memberships(self):
        self.login_superuser()
        expected_count = models.Membership.objects.filter(user=self.other_user).count()
        self.client.delete(
            reverse(
                "kolibri:core:membership-detail",
                kwargs={"pk": self.classroom_membership.id},
            )
        )
        self.assertEqual(
            models.Membership.objects.filter(user=self.other_user).count(),
            expected_count,
        )


class GroupMembership(APITestCase):
    @classmethod
    def setUpTestData(cls):
        provision_device()
        cls.facility = FacilityFactory.create()
        cls.superuser = create_superuser(cls.facility)
        cls.user = FacilityUserFactory.create(facility=cls.facility)
        cls.classroom1 = ClassroomFactory.create(parent=cls.facility)
        cls.classroom2 = ClassroomFactory.create(parent=cls.facility)
        cls.lg11 = LearnerGroupFactory.create(parent=cls.classroom1)
        cls.lg12 = LearnerGroupFactory.create(parent=cls.classroom1)
        cls.lg21 = LearnerGroupFactory.create(parent=cls.classroom2)
        cls.classroom1_membership = models.Membership.objects.create(
            collection=cls.classroom1, user=cls.user
        )
        cls.classroom2_membership = models.Membership.objects.create(
            collection=cls.classroom2, user=cls.user
        )

    def setUp(self):
        self.client.login(
            username=self.superuser.username,
            password=DUMMY_PASSWORD,
            facility=self.facility,
        )

    def test_create_group_membership_no_group_membership(self):
        url = reverse("kolibri:core:membership-list")
        response = self.client.post(
            url, {"user": self.user.id, "collection": self.lg11.id}, format="json"
        )
        self.assertEqual(response.status_code, 201)

    def test_create_group_membership_group_membership_other_class(self):
        models.Membership.objects.create(user=self.user, collection=self.lg21)
        url = reverse("kolibri:core:membership-list")
        response = self.client.post(
            url, {"user": self.user.id, "collection": self.lg11.id}, format="json"
        )
        self.assertEqual(response.status_code, 201)

    def test_create_group_membership_group_membership_same_class(self):
        models.Membership.objects.create(user=self.user, collection=self.lg12)
        url = reverse("kolibri:core:membership-list")
        response = self.client.post(
            url, {"user": self.user.id, "collection": self.lg11.id}, format="json"
        )
        self.assertEqual(response.status_code, 201)

    def test_create_class_membership_group_membership_different_class(self):
        self.classroom2_membership.delete()
        url = reverse("kolibri:core:membership-list")
        response = self.client.post(
            url, {"user": self.user.id, "collection": self.classroom2.id}, format="json"
        )
        self.assertEqual(response.status_code, 201)

    def test_create_group_membership_no_class_membership(self):
        self.classroom1_membership.delete()
        url = reverse("kolibri:core:membership-list")
        response = self.client.post(
            url, {"user": self.user.id, "collection": self.lg11.id}, format="json"
        )
        self.assertEqual(response.status_code, 400)


class DuplicateUsernameTestCase(APITestCase):
    @classmethod
    def setUpTestData(cls):
        cls.facility = FacilityFactory.create()
        cls.user = FacilityUserFactory.create(facility=cls.facility, username="user")
        cls.url = reverse("kolibri:core:usernameexists")
        provision_device()

    def test_check_duplicate_username_with_unique_username(self):
        response = self.client.get(
            self.url,
            {"username": "new_user", "facility": self.facility.id},
            format="json",
        )
        expected = {"username_exists": False}
        self.assertDictEqual(response.data, expected)

    def test_check_duplicate_username_with_existing_username(self):
        response = self.client.get(
            self.url,
            {"username": self.user.username, "facility": self.facility.id},
            format="json",
        )
        expected = {"username_exists": True}
        self.assertDictEqual(response.data, expected)

    def test_check_duplicate_username_with_existing_username_other_facility(self):
        other_facility = FacilityFactory.create()
        response = self.client.get(
            self.url,
            {"username": self.user.username, "facility": other_facility.id},
            format="json",
        )
        expected = {"username_exists": False}
        self.assertDictEqual(response.data, expected)<|MERGE_RESOLUTION|>--- conflicted
+++ resolved
@@ -6,24 +6,17 @@
 import collections
 import sys
 import uuid
-<<<<<<< HEAD
-=======
 from datetime import datetime
->>>>>>> dd627269
 from importlib import import_module
 
 import factory
 from django.conf import settings
-<<<<<<< HEAD
 from django.urls import reverse
-=======
-from django.core.urlresolvers import reverse
 from django.utils import timezone
 from morango.constants import transfer_stages
 from morango.constants import transfer_statuses
 from morango.models import SyncSession
 from morango.models import TransferSession
->>>>>>> dd627269
 from rest_framework import status
 from rest_framework.test import APITestCase as BaseTestCase
 
