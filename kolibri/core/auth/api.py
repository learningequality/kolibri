--- conflicted
+++ resolved
@@ -296,15 +296,11 @@
             "username": request.data.get("username", ""),
             "full_name": request.data.get("full_name", ""),
             "password": request.data.get("password", ""),
-<<<<<<< HEAD
-            "gender": request.data.get("gender", ""),
-            "birth_year": request.data.get("birth_year", ""),
-            "facility": Facility.get_default_facility().id,
-=======
             "facility": request.data.get(
                 "facility", Facility.get_default_facility().id
             ),
->>>>>>> 0a7b786a
+            "gender": request.data.get("gender", ""),
+            "birth_year": request.data.get("birth_year", ""),
         }
 
     def create(self, request):
