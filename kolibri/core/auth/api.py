from __future__ import absolute_import
from __future__ import print_function
from __future__ import unicode_literals

import time
from datetime import datetime
from datetime import timedelta
<<<<<<< HEAD
=======
from functools import partial
>>>>>>> 3d9a0919
from itertools import groupby
from uuid import uuid4

from django.contrib.auth import authenticate
from django.contrib.auth import login
from django.contrib.auth import logout
from django.contrib.auth import update_session_auth_hash
from django.contrib.auth.models import AnonymousUser
from django.db import transaction
from django.db.models import OuterRef
from django.db.models import Q
from django.db.models.query import F
from django.utils.decorators import method_decorator
from django.utils.timezone import now
from django.views.decorators.csrf import ensure_csrf_cookie
from django_filters.rest_framework import CharFilter
from django_filters.rest_framework import DjangoFilterBackend
from django_filters.rest_framework import FilterSet
from django_filters.rest_framework import ModelChoiceFilter
from rest_framework import filters
from rest_framework import permissions
from rest_framework import status
from rest_framework import viewsets
from rest_framework.response import Response

from .constants import collection_kinds
from .constants import role_kinds
from .filters import HierarchyRelationsFilter
from .models import AdHocGroup
from .models import Classroom
from .models import Collection
from .models import Facility
from .models import FacilityDataset
from .models import FacilityUser
from .models import LearnerGroup
from .models import Membership
from .models import Role
from .serializers import AdHocGroupSerializer
from .serializers import ClassroomSerializer
from .serializers import FacilityDatasetSerializer
from .serializers import FacilitySerializer
from .serializers import FacilityUserSerializer
from .serializers import LearnerGroupSerializer
from .serializers import MembershipSerializer
from .serializers import PublicFacilitySerializer
from .serializers import RoleSerializer
from kolibri.core import error_constants
from kolibri.core.api import ValuesViewset
from kolibri.core.logger.models import UserSessionLog
from kolibri.core.mixins import BulkCreateMixin
from kolibri.core.mixins import BulkDeleteMixin
from kolibri.core.query import annotate_array_aggregate
from kolibri.core.query import SQCount


class KolibriAuthPermissionsFilter(filters.BaseFilterBackend):
    """
    A Django REST Framework filter backend that limits results to those where the
    requesting user has read object level permissions. This filtering is delegated
    to the ``filter_readable`` method on ``KolibriAbstractBaseUser``.
    """

    def filter_queryset(self, request, queryset, view):
        if request.method == "GET" and request.resolver_match.url_name.endswith(
            "-list"
        ):
            # only filter down the queryset in the case of the list view being requested
            return request.user.filter_readable(queryset)
        else:
            # otherwise, return the full queryset, as permission checks will happen object-by-object
            # (and filtering here then leads to 404's instead of the more correct 403's)
            return queryset


def _ensure_raw_dict(d):
    if hasattr(d, "dict"):
        d = d.dict()
    return dict(d)


class KolibriAuthPermissions(permissions.BasePermission):
    """
    A Django REST Framework permissions class that defers to Kolibri's permissions
    system to determine object-level permissions.
    """

    def validator(self, request, view, datum):
        model = view.get_serializer_class().Meta.model
        validated_data = view.get_serializer().to_internal_value(
            _ensure_raw_dict(datum)
        )
        return request.user.can_create(model, validated_data)

    def has_permission(self, request, view):

        # as `has_object_permission` isn't called for POST/create, we need to check here
        if request.method == "POST" and request.data:
            if type(request.data) is list:
                data = request.data
            else:
                data = [request.data]

            return all(self.validator(request, view, datum) for datum in data)

        # for other methods, we return True, as their permissions get checked below
        return True

    def has_object_permission(self, request, view, obj):
        # note that there is no entry for POST here, as creation is handled by `has_permission`, above
        if request.method in permissions.SAFE_METHODS:  # 'GET', 'OPTIONS' or 'HEAD'
            return request.user.can_read(obj)
        elif request.method in ["PUT", "PATCH"]:
            return request.user.can_update(obj)
        elif request.method == "DELETE":
            return request.user.can_delete(obj)
        else:
            return False


class FacilityDatasetViewSet(viewsets.ModelViewSet):
    permission_classes = (KolibriAuthPermissions,)
    filter_backends = (KolibriAuthPermissionsFilter,)
    serializer_class = FacilityDatasetSerializer

    def get_queryset(self):
        queryset = FacilityDataset.objects.filter(
            collection__kind=collection_kinds.FACILITY
        )
        facility_id = self.request.query_params.get("facility_id", None)
        if facility_id is not None:
            queryset = queryset.filter(collection__id=facility_id)
        return queryset


class FacilityUserFilter(FilterSet):

    member_of = ModelChoiceFilter(
        method="filter_member_of", queryset=Collection.objects.all()
    )

    def filter_member_of(self, queryset, name, value):
        return queryset.filter(Q(memberships__collection=value) | Q(facility=value))

    class Meta:
        model = FacilityUser
        fields = ["member_of"]


class FacilityUserViewSet(ValuesViewset):
    permission_classes = (KolibriAuthPermissions,)
    filter_backends = (KolibriAuthPermissionsFilter, DjangoFilterBackend)
    queryset = FacilityUser.objects.all()
    serializer_class = FacilityUserSerializer
    filter_class = FacilityUserFilter

    values = (
        "id",
        "username",
        "full_name",
        "facility",
        "roles__kind",
        "roles__collection",
        "roles__id",
        "devicepermissions__is_superuser",
        "id_number",
        "gender",
        "birth_year",
    )

    field_map = {
        "is_superuser": lambda x: bool(x.pop("devicepermissions__is_superuser"))
    }

    def consolidate(self, items):
        output = []
        items = sorted(items, key=lambda x: x["id"])
        for key, group in groupby(items, lambda x: x["id"]):
            roles = []
            for item in group:
                role = {
                    "collection": item.pop("roles__collection"),
                    "kind": item.pop("roles__kind"),
                    "id": item.pop("roles__id"),
                }
                if role["collection"]:
                    # Our values call will return null for users with no assigned roles
                    # So filter them here.
                    roles.append(role)
            item["roles"] = roles
            output.append(item)
        return output

    def set_password_if_needed(self, instance, serializer):
        with transaction.atomic():
            if serializer.validated_data.get("password", ""):
                instance.set_password(serializer.validated_data["password"])
                instance.save()
        return instance

    def perform_update(self, serializer):
        instance = serializer.save()
        self.set_password_if_needed(instance, serializer)
        # if the user is updating their own password, ensure they don't get logged out
        if self.request.user == instance:
            update_session_auth_hash(self.request, instance)

    def perform_create(self, serializer):
        instance = serializer.save()
        self.set_password_if_needed(instance, serializer)


class FacilityUsernameViewSet(ValuesViewset):
    filter_backends = (DjangoFilterBackend, filters.SearchFilter)
    filter_fields = ("facility",)
    search_fields = ("^username",)

    read_only = True

    values = ("username",)

    def get_queryset(self):
        return FacilityUser.objects.filter(
            dataset__learner_can_login_with_no_password=True, roles=None
        ).filter(
            Q(devicepermissions__is_superuser=False) | Q(devicepermissions__isnull=True)
        )


class MembershipFilter(FilterSet):
    user_ids = CharFilter(method="filter_user_ids")

    def filter_user_ids(self, queryset, name, value):
        return queryset.filter(user_id__in=value.split(","))

    class Meta:
        model = Membership
        fields = ["user", "collection", "user_ids"]


class MembershipViewSet(BulkDeleteMixin, BulkCreateMixin, viewsets.ModelViewSet):
    permission_classes = (KolibriAuthPermissions,)
    filter_backends = (KolibriAuthPermissionsFilter, DjangoFilterBackend)
    queryset = Membership.objects.all()
    serializer_class = MembershipSerializer
    filter_class = MembershipFilter
    filter_fields = ["user", "collection", "user_ids"]


class RoleFilter(FilterSet):
    user_ids = CharFilter(method="filter_user_ids")

    def filter_user_ids(self, queryset, name, value):
        return queryset.filter(user_id__in=value.split(","))

    class Meta:
        model = Role
        fields = ["user", "collection", "kind", "user_ids"]


class RoleViewSet(BulkDeleteMixin, BulkCreateMixin, viewsets.ModelViewSet):
    permission_classes = (KolibriAuthPermissions,)
    filter_backends = (KolibriAuthPermissionsFilter, DjangoFilterBackend)
    queryset = Role.objects.all()
    serializer_class = RoleSerializer
    filter_class = RoleFilter
    filter_fields = ["user", "collection", "kind", "user_ids"]


class FacilityViewSet(viewsets.ModelViewSet):
    permission_classes = (KolibriAuthPermissions,)
    filter_backends = (KolibriAuthPermissionsFilter,)
    queryset = Facility.objects.all()
    serializer_class = FacilitySerializer

    def get_queryset(self, prefetch=True):
        queryset = Facility.objects.all()
        if prefetch:
            # This is a default field on the serializer, so do a select_related
            # to prevent n queries when n facilities are queried
            return queryset.select_related("dataset")
        return queryset


class PublicFacilityViewSet(viewsets.ReadOnlyModelViewSet):
    queryset = Facility.objects.all()
    serializer_class = PublicFacilitySerializer


class ClassroomFilter(FilterSet):

    role = CharFilter(method="filter_has_role_for")
    parent = ModelChoiceFilter(queryset=Facility.objects.all())

    def filter_has_role_for(self, queryset, name, value):
        requesting_user = self.request.user
        if requesting_user.is_superuser:
            return queryset

        # filter queryset by admin role and coach role
        return HierarchyRelationsFilter(queryset).filter_by_hierarchy(
            source_user=requesting_user,
            role_kind=role_kinds.ADMIN,
            descendant_collection=F("id"),
        ) | HierarchyRelationsFilter(queryset).filter_by_hierarchy(
            source_user=requesting_user, role_kind=value, descendant_collection=F("id")
        )

    class Meta:
        model = Classroom
        fields = ["role", "parent"]


class ClassroomViewSet(ValuesViewset):
    permission_classes = (KolibriAuthPermissions,)
    filter_backends = (KolibriAuthPermissionsFilter, DjangoFilterBackend)
    queryset = Classroom.objects.all()
    serializer_class = ClassroomSerializer
    filter_class = ClassroomFilter

    values = (
        "id",
        "name",
        "parent",
        "learner_count",
        "role__user__id",
        "role__user__devicepermissions__is_superuser",
        "role__user__full_name",
        "role__user__username",
    )

    def annotate_queryset(self, queryset):
        return queryset.annotate(
            learner_count=SQCount(
                FacilityUser.objects.filter(memberships__collection=OuterRef("id")),
                field="id",
            )
        )

    def consolidate(self, items):
        output = []
        items = sorted(items, key=lambda x: x["id"])
        coach_ids = list(
            set(
                [
                    item["role__user__id"]
                    for item in items
                    if item["role__user__id"] is not None
                ]
            )
        )
        facility_roles = {
            obj.pop("user"): obj
            for obj in Role.objects.filter(
                user_id__in=coach_ids, collection__kind=collection_kinds.FACILITY
            ).values("user", "kind", "collection", "id")
        }
        for key, group in groupby(items, lambda x: x["id"]):
            coaches = []
            for item in group:
                user_id = item.pop("role__user__id")
                if (
                    user_id in facility_roles
                    and facility_roles[user_id]["collection"] == item["parent"]
                ):
                    roles = [facility_roles[user_id]]
                else:
                    roles = []
                coach = {
                    "id": user_id,
                    "facility": item["parent"],
                    # Coerce to bool if None
                    "is_superuser": bool(
                        item.pop("role__user__devicepermissions__is_superuser")
                    ),
                    "full_name": item.pop("role__user__full_name"),
                    "username": item.pop("role__user__username"),
                    "roles": roles,
                }
                if coach["id"]:
                    coaches.append(coach)
            item["coaches"] = coaches
            output.append(item)
        return output


class LearnerGroupViewSet(ValuesViewset):
    permission_classes = (KolibriAuthPermissions,)
    filter_backends = (KolibriAuthPermissionsFilter, DjangoFilterBackend)
    queryset = LearnerGroup.objects.all()
    serializer_class = LearnerGroupSerializer

    filter_fields = ("parent",)

    values = ("id", "name", "parent", "user_ids")

    def annotate_queryset(self, queryset):
        return annotate_array_aggregate(queryset, user_ids="membership__user__id")


class AdHocGroupViewSet(viewsets.ModelViewSet):
    permission_classes = (KolibriAuthPermissions,)
    filter_backends = (KolibriAuthPermissionsFilter, DjangoFilterBackend)
    queryset = AdHocGroup.objects.all()
    serializer_class = AdHocGroupSerializer

    filter_fields = ("parent",)

    values = ("id", "name", "parent", "user_ids")

    def annotate_queryset(self, queryset):
        return annotate_array_aggregate(queryset, user_ids="membership__user__id")

    def partial_update(self, request, pk):
        individual_learners_group = AdHocGroup.objects.filter(pk=pk)[:1].get()
        current_learners = individual_learners_group.get_learners()
        updated_learners = FacilityUser.objects.filter(pk__in=request.data["user_ids"])

        for c_learner in current_learners:
            if c_learner not in updated_learners:
                individual_learners_group.remove_learner(c_learner)

        for u_learner in updated_learners:
            if u_learner not in current_learners:
                individual_learners_group.add_learner(u_learner)
        return Response(self.serializer_class(individual_learners_group).data)


class SignUpViewSet(viewsets.ViewSet):

    serializer_class = FacilityUserSerializer

    def extract_request_data(self, request):
        return {
            "username": request.data.get("username", ""),
            "full_name": request.data.get("full_name", ""),
            "password": request.data.get("password", ""),
            "facility": request.data.get(
                "facility", Facility.get_default_facility().id
            ),
            "gender": request.data.get("gender", ""),
            "birth_year": request.data.get("birth_year", ""),
        }

    def create(self, request):

        data = self.extract_request_data(request)

        # we validate the user's input, and if valid, login as user
        serialized_user = self.serializer_class(data=data)
        if serialized_user.is_valid(raise_exception=True):
            serialized_user.save()
            serialized_user.instance.set_password(data["password"])
            serialized_user.instance.save()
            authenticated_user = authenticate(
                username=data["username"],
                password=data["password"],
                facility=data["facility"],
            )
            login(request, authenticated_user)
            return Response(serialized_user.data, status=status.HTTP_201_CREATED)


@method_decorator(ensure_csrf_cookie, name="dispatch")
class SessionViewSet(viewsets.ViewSet):
    def create(self, request):
        username = request.data.get("username", "")
        password = request.data.get("password", "")
        facility_id = request.data.get("facility", None)
        user = authenticate(username=username, password=password, facility=facility_id)
        if user is not None and user.is_active:
            # Correct password, and the user is marked "active"
            login(request, user)
            # Success!
            # Is this the first time this user has logged in?
            # If so, they will not have any UserSessionLogs until we call get_session.
            request.session["first_login"] = not UserSessionLog.objects.filter(
                user=user
            ).exists()
            return self.get_session_response(request)
        elif (
            not password
            and FacilityUser.objects.filter(
                username__iexact=username, facility=facility_id
            ).exists()
        ):
            # Password was missing, but username is valid, prompt to give password
            return Response(
                [
                    {
                        "id": error_constants.MISSING_PASSWORD,
                        "metadata": {
                            "field": "password",
                            "message": "Username is valid, but password is missing.",
                        },
                    }
                ],
                status=status.HTTP_400_BAD_REQUEST,
            )
        else:
            # Respond with error
            return Response(
                [{"id": error_constants.INVALID_CREDENTIALS, "metadata": {}}],
                status=status.HTTP_401_UNAUTHORIZED,
            )

    def destroy(self, request, pk=None):
        logout(request)
        return Response([])

    def retrieve(self, request, pk=None):
        return self.get_session_response(request)

    def get_session_response(self, request):
        user = request.user
        session_key = "current"
        server_time = now()
        session = user.session_data
        session.update({"id": session_key, "server_time": server_time})

        visitor_cookie_expiry = datetime.utcnow() + timedelta(days=365)

        if isinstance(user, AnonymousUser):
            response = Response(session)
            if not request.COOKIES.get("visitor_id"):
                visitor_id = str(uuid4().hex)
                response.set_cookie(
                    "visitor_id", visitor_id, expires=visitor_cookie_expiry
                )
            else:
                response.set_cookie(
                    "visitor_id",
                    request.COOKIES.get("visitor_id"),
                    expires=visitor_cookie_expiry,
                )
            return response
        # Set last activity on session to the current time to prevent session timeout
        # Only do this for logged in users, as anonymous users cannot get logged out!
        request.session["last_session_request"] = int(time.time())
        # Default to active, only assume not active when explicitly set.
        active = True if request.GET.get("active", "true") == "true" else False

        # Can only record user session log data for FacilityUsers.
        if active and isinstance(user, FacilityUser):
            UserSessionLog.update_log(user)

        response = Response(session)
        return response<|MERGE_RESOLUTION|>--- conflicted
+++ resolved
@@ -5,10 +5,6 @@
 import time
 from datetime import datetime
 from datetime import timedelta
-<<<<<<< HEAD
-=======
-from functools import partial
->>>>>>> 3d9a0919
 from itertools import groupby
 from uuid import uuid4
 
