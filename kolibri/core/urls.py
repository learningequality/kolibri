"""TODO: Write something about this module (everything in the docstring
enters the docs)
"""
from __future__ import absolute_import, print_function, unicode_literals

from django.conf.urls import url
from kolibri.plugins import hooks

from . import views

app_name = 'kolibri'

<<<<<<< HEAD
urlpatterns = []

for callback in hooks.get_callables(hooks.URLCONF_POPULATE):
    for urlconf in callback():
        urlpatterns.append(urlconf)

urlpatterns += [
    url('^', views.IndexView.as_view(), name='index'),
=======
urlpatterns = [
    url('^/$', views.IndexView.as_view(), name='index'),
>>>>>>> 186ba0ff
    # url('.* ', views.TODOView.as_view())
]

def retrieve_plugin_urls():
    for callback in hooks.get_callables(hooks.IMPORT_URLS):
            for item in callback():
                if 'url_base' in item and 'urls' in item:
                    yield url(item.get('url_base'), item.get('urls'))


urlpatterns += (item for item in retrieve_plugin_urls())<|MERGE_RESOLUTION|>--- conflicted
+++ resolved
@@ -10,7 +10,6 @@
 
 app_name = 'kolibri'
 
-<<<<<<< HEAD
 urlpatterns = []
 
 for callback in hooks.get_callables(hooks.URLCONF_POPULATE):
@@ -19,18 +18,4 @@
 
 urlpatterns += [
     url('^', views.IndexView.as_view(), name='index'),
-=======
-urlpatterns = [
-    url('^/$', views.IndexView.as_view(), name='index'),
->>>>>>> 186ba0ff
-    # url('.* ', views.TODOView.as_view())
-]
-
-def retrieve_plugin_urls():
-    for callback in hooks.get_callables(hooks.IMPORT_URLS):
-            for item in callback():
-                if 'url_base' in item and 'urls' in item:
-                    yield url(item.get('url_base'), item.get('urls'))
-
-
-urlpatterns += (item for item in retrieve_plugin_urls())+]