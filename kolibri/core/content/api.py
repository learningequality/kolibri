--- conflicted
+++ resolved
@@ -1709,24 +1709,4 @@
             else:
                 return Response({"status": "online"})
         except requests.ConnectionError:
-<<<<<<< HEAD
-            return Response({"status": "offline"})
-
-    @action(detail=True)
-    def retrieve_list(self, request, pk=None):
-        baseurl = request.GET.get("baseurl", None)
-        keyword = request.GET.get("keyword", None)
-        language = request.GET.get("language", None)
-        try:
-            return Response(
-                self._make_channel_endpoint_request(
-                    identifier=pk, baseurl=baseurl, keyword=keyword, language=language
-                )
-            )
-        except requests.exceptions.ConnectionError:
-            return Response(
-                {"status": "offline"}, status=status.HTTP_503_SERVICE_UNAVAILABLE
-            )
-=======
-            return Response({"status": "offline"})
->>>>>>> bf2d14a4
+            return Response({"status": "offline"})