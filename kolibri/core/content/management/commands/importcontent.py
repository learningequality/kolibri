--- conflicted
+++ resolved
@@ -299,24 +299,14 @@
                     exception = e
                     break
 
-<<<<<<< HEAD
-            annotation.set_content_visibility(
-                channel_id,
-                file_checksums_to_annotate,
-                node_ids=node_ids,
-                exclude_node_ids=exclude_node_ids,
-                public=public,
-            )
-=======
             with db_task_write_lock:
                 annotation.set_content_visibility(
                     channel_id,
                     file_checksums_to_annotate,
                     node_ids=node_ids,
                     exclude_node_ids=exclude_node_ids,
-                    is_listed=is_listed,
-                )
->>>>>>> 3d72d9a8
+                    public=public,
+                )
 
             resources_after_transfer = (
                 ContentNode.objects.filter(channel_id=channel_id, available=True)
