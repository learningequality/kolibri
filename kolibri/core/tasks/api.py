--- conflicted
+++ resolved
@@ -1,10 +1,7 @@
 import logging
 import ntpath
 import os
-<<<<<<< HEAD
-=======
 import shutil
->>>>>>> 9b5b605b
 from functools import partial
 from tempfile import NamedTemporaryFile
 
