--- conflicted
+++ resolved
@@ -1,8 +1,5 @@
 import abc
-<<<<<<< HEAD
-=======
 import logging
->>>>>>> 381ba677
 import sys
 from collections import namedtuple
 
