--- conflicted
+++ resolved
@@ -68,14 +68,8 @@
         }
         return response;
       },
-<<<<<<< HEAD
-      function(error) {
+      function (error) {
         if (!get(heartbeat._connection.connected)) {
-=======
-      function (error) {
-        const { connected, reconnectTime } = store.getters;
-        if (!connected) {
->>>>>>> 30f36034
           // If the response does not have one of the disconnect error codes
           // then we have reconnected.
           if (!errorCodes.includes(error.response.status)) {
@@ -89,17 +83,10 @@
           // See what the previous reconnect interval was.
           const reconnect = get(heartbeat._connection.reconnectTime);
           // Set a new reconnect interval.
-<<<<<<< HEAD
           // Multiply the previous interval by our multiplier, but max out at a high interval.
           set(
             heartbeat._connection.reconnectTime,
             Math.min(RECONNECT_MULTIPLIER * reconnect, MAX_RECONNECT_TIME)
-=======
-          store.commit(
-            'CORE_SET_RECONNECT_TIME',
-            // Multiply the previous interval by our multiplier, but max out at a high interval.
-            Math.min(RECONNECT_MULTIPLIER * reconnect, MAX_RECONNECT_TIME),
->>>>>>> 30f36034
           );
           createDisconnectedSnackbar(store, heartbeat.pollSessionEndPoint);
         }
