--- conflicted
+++ resolved
@@ -126,7 +126,7 @@
       params: {
         // Only send active when both connected and activity has been registered.
         // Do this to prevent a user logging activity cascade on the server side.
-        active: connected(store.state) && this.active,
+        active: connected && this.active,
       },
       path: this.sessionUrl('current'),
     })
@@ -152,17 +152,10 @@
    * This method can be called repeatedly as it will only initiate anything
    * if the vuex state does not already indicate disconnection.
    */
-<<<<<<< HEAD
-  monitorDisconnect() {
+  monitorDisconnect(code = 0) {
     if (store.getters.connected) {
       // We have not already registered that we have been disconnected
       store.commit('CORE_SET_CONNECTED', false);
-      store.commit('CORE_SET_RECONNECT_TIME', minReconnectTime);
-=======
-  monitorDisconnect(code = 0) {
-    if (connected(store.state)) {
-      // We have not already registered that we have been disconnected
-      store.dispatch('CORE_SET_CONNECTED', false);
       let reconnectionTime;
       if (code === 502) {
         // Do special behaviour in the case that this is a network timeout.
@@ -170,8 +163,7 @@
       } else {
         reconnectionTime = minReconnectTime;
       }
-      store.dispatch('CORE_SET_RECONNECT_TIME', reconnectionTime);
->>>>>>> dc893025
+      store.commit('CORE_SET_RECONNECT_TIME', reconnectionTime);
       createDisconnectedSnackbar(store, this.beat);
       this.wait();
     }
