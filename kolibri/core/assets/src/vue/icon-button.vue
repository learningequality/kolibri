--- conflicted
+++ resolved
@@ -19,10 +19,7 @@
         // why did we want this to be required?
         required: false,
       },
-<<<<<<< HEAD
-=======
       // text display underneath the icon
->>>>>>> 187373c1
       bottomtext: {
         type: String,
         required: false,
