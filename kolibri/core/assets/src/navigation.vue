<template>
<<<<<<< HEAD
  <header role="banner">
    <nav class="titlebar" role="navigation" aria-label="Main navigation">
      <ul aria-label="User options submenu">
        <li v-for="item in nav_items">
          <a href={{item.url}}>{{item.text}}</a>
        </li>
      </ul>
=======

  <header>
    <nav class="titlebar">

      <div>
        <span>{{title_bar.title}}</span>
        <a href="{{title_bar.home_link}}">Home</a>
      </div>

      <div>
        <span class="user-menu-btn" v-on:click="userNavDisplayToggle">{{user.first_name}}</span>
        <div class="user-menu-popup" v-show="userNavDisplay">
          <ul>
            <li v-for="item in user_nav_items">
              <a href="{{item.url}}">{{item.text}}</a>
            </li>
          </ul>
        </div>
      </div>
    </nav>

    <nav class="navlinks">
      <div class="navlinks-item" v-for="item in nav_items">
        <a href="{{item.url}}">{{ item.text }}</a>
      </div>
>>>>>>> 3196eddf
    </nav>
    </header>
</template>


<script>

  module.exports = {
    data() {
      return {
        // items that go in the title bar
        nav_items: window._nav ? window._nav.nav_items || [] : [],
        title_bar: {
          title: 'Kolibri',
          home_link: '/',
        },
      };
    },
    methods: {
    },
  };

</script>


<style lang="stylus" scoped>
</style><|MERGE_RESOLUTION|>--- conflicted
+++ resolved
@@ -1,39 +1,11 @@
 <template>
-<<<<<<< HEAD
   <header role="banner">
     <nav class="titlebar" role="navigation" aria-label="Main navigation">
       <ul aria-label="User options submenu">
         <li v-for="item in nav_items">
-          <a href={{item.url}}>{{item.text}}</a>
+          <a href="{{item.url}}">{{item.text}}</a>
         </li>
       </ul>
-=======
-
-  <header>
-    <nav class="titlebar">
-
-      <div>
-        <span>{{title_bar.title}}</span>
-        <a href="{{title_bar.home_link}}">Home</a>
-      </div>
-
-      <div>
-        <span class="user-menu-btn" v-on:click="userNavDisplayToggle">{{user.first_name}}</span>
-        <div class="user-menu-popup" v-show="userNavDisplay">
-          <ul>
-            <li v-for="item in user_nav_items">
-              <a href="{{item.url}}">{{item.text}}</a>
-            </li>
-          </ul>
-        </div>
-      </div>
-    </nav>
-
-    <nav class="navlinks">
-      <div class="navlinks-item" v-for="item in nav_items">
-        <a href="{{item.url}}">{{ item.text }}</a>
-      </div>
->>>>>>> 3196eddf
     </nav>
     </header>
 </template>
