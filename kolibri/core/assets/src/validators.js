--- conflicted
+++ resolved
@@ -25,13 +25,12 @@
   const isValidLearningActivity = v => Object.values(LearningActivities).includes(v);
   return arr.length > 0 && arr.every(isValidLearningActivity);
 }
-<<<<<<< HEAD
 
 export function objectValidator(spec) {
   console.log('VALIDATE');
   console.log(spec);
   return () => true;
-=======
+
 export function objectPropValidator( options ){
 	var args = arguments || [];
     var _getType = function(variable) {
@@ -223,5 +222,4 @@
 		}
 		return true;
 	};
->>>>>>> 478ae57a
 }