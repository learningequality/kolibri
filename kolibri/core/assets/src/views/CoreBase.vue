<template>

  <div>
    <!-- temporary hack, resolves flicker when using other templates -->
    <template v-if="navBarNeeded">

      <ImmersiveToolbar
        v-if="immersivePage"
        :appBarTitle="toolbarTitle || appBarTitle"
        :icon="immersivePageIcon"
        :route="immersivePageRoute"
        :primary="immersivePagePrimary"
        :height="headerHeight"
        @nav-icon-click="$emit('navIconClick')"
      />

      <template v-else>
        <AppBar
          class="app-bar align-to-parent"
          :title="toolbarTitle || appBarTitle"
          :height="headerHeight"
          :navShown="navShown"
          @toggleSideNav="navShown=!navShown"
        >
          <div slot="app-bar-actions" class="app-bar-actions">
            <slot name="app-bar-actions"></slot>
          </div>
        </AppBar>
        <SideNav
          :navShown="navShown"
          :headerHeight="headerHeight"
          :width="navWidth"
          @toggleSideNav="navShown=!navShown"
        />
      </template>

    </template>

    <AppBody
      :topGap="headerHeight"
      :bottomGap="bottomMargin"
    >
      <AuthMessage
        v-if="notAuthorized"
        :authorizedRole="authorizedRole"
        :header="authorizationErrorHeader"
        :details="authorizationErrorDetails"
      />
      <AppError v-else-if="error" />
      <slot v-else></slot>
    </AppBody>

    <GlobalSnackbar />

  </div>

</template>


<script>

  import { mapState } from 'vuex';
  import responsiveWindow from 'kolibri.coreVue.mixins.responsiveWindow';
  import AppBar from 'kolibri.coreVue.components.AppBar';
  import SideNav from 'kolibri.coreVue.components.SideNav';
  import AuthMessage from 'kolibri.coreVue.components.AuthMessage';
  import AppError from './AppError';
  import AppBody from './AppBody';
  import GlobalSnackbar from './GlobalSnackbar';
  import ImmersiveToolbar from './ImmersiveToolbar';

  export default {
    name: 'CoreBase',
    $trs: {
      kolibriMessage: 'Kolibri',
      kolibriTitleMessage: '{ title } - Kolibri',
      errorPageTitle: 'Error',
    },
    components: {
      AppBar,
      AppError,
      ImmersiveToolbar,
      SideNav,
      AuthMessage,
      AppBody,
      GlobalSnackbar,
    },
    mixins: [responsiveWindow],
    props: {
      appBarTitle: {
        type: String,
        required: false,
        default: '',
      },
      // Prop that determines whether to show nav components
      navBarNeeded: {
        type: Boolean,
        default: true,
      },
      // reserve space at the bottom for floating widgets
      bottomMargin: {
        type: Number,
        default: 0,
      },
      // AUTHORIZATION SPECIFIC
      authorized: {
        type: Boolean,
        required: false,
        default: true,
      },
      authorizedRole: {
        type: String,
        required: false,
      },
      authorizationErrorHeader: {
        type: String,
        required: false,
      },
      authorizationErrorDetails: {
        type: String,
        required: false,
      },
      // IMMERSIVE-SPECIFIC
      immersivePage: {
        type: Boolean,
        required: false,
        default: false,
      },
      immersivePageIcon: {
        type: String,
        required: false,
        default: 'close',
      },
      immersivePageRoute: {
        type: Object,
        required: false,
      },
      // determines the color, primary being the classic kolibri appbar color
      immersivePagePrimary: {
        type: Boolean,
        required: false,
      },
      toolbarTitle: {
        type: String,
        required: false,
        default: '',
      },
    },
    metaInfo() {
      return {
        // Use arrow function to bind $tr to this component
        titleTemplate: title => {
          if (this.error) {
            return this.$tr('kolibriTitleMessage', { title: this.$tr('errorPageTitle') });
          }
          if (!title) {
            // If no child component sets title, it reads 'Kolibri'
            return this.$tr('kolibriMessage');
          }
          // If child component sets title, it reads 'Child Title - Kolibri'
          return this.$tr('kolibriTitleMessage', { title });
        },
      };
    },
    data: () => ({ navShown: false }),
    computed: {
      ...mapState({
<<<<<<< HEAD
        toolbarTitle: state => state.pageState.toolbarTitle,
=======
>>>>>>> aba1d80f
        error: state => state.core.error,
      }),
      headerHeight() {
        return this.windowIsSmall ? 56 : 64;
      },
      navWidth() {
        return this.headerHeight * 4;
      },
      notAuthorized() {
        // catch "not authorized" error, display AuthMessage
        if (this.error && this.error.code == 403) {
          return true;
        }
        return !this.authorized;
      },
    },
  };

</script>


<style lang="scss" scoped>

  @import '~kolibri.styles.definitions';

  .align-to-parent {
    position: absolute;
    top: 0;
    left: 0;
  }

  .app-bar {
    width: 100%;
    height: 64px;
  }

  .app-bar-actions {
    display: inline-block;
  }

</style><|MERGE_RESOLUTION|>--- conflicted
+++ resolved
@@ -165,10 +165,6 @@
     data: () => ({ navShown: false }),
     computed: {
       ...mapState({
-<<<<<<< HEAD
-        toolbarTitle: state => state.pageState.toolbarTitle,
-=======
->>>>>>> aba1d80f
         error: state => state.core.error,
       }),
       headerHeight() {
