<template>

  <FocusTrap
    @shouldFocusFirstEl="focusFirstEl"
    @shouldFocusLastEl="focusLastEl"
  >

    <KModal
      :title="coreString('changeLanguageOption')"
      :submitText="coreString('confirmAction')"
      :cancelText="coreString('cancelAction')"
      :size="600"
      @cancel="cancel"
      @submit="setLang"
    >
      <KGrid>
        <KGridItem
          v-for="(languageCol, index) in splitLanguageOptions"
          :key="index"
          :class="{ 'offset-col': windowIsSmall && index === 1 }"
          :layout8="{ span: 4 }"
          :layout12="{ span: 6 }"
        >
          <KRadioButtonGroup>
            <KRadioButton
              v-for="language in languageCol"
              :key="language.id"
              ref="languageItem"
              v-model="selectedLanguage"
              :buttonValue="language.id"
              :label="language.lang_name"
              :title="language.english_name"
              class="language-name"
            />
          </KRadioButtonGroup>
<<<<<<< HEAD
          <KRadioButtonGroup>
            <KRadioButton
              v-for="language in languageCol"
              :key="language.id"
              ref="languageItem"
              v-model="selectedLanguage"
              :buttonValue="language.id"
              :label="language.lang_name"
              :title="language.english_name"
              class="language-name"
            />
          </KRadioButtonGroup>
=======
>>>>>>> 2e2f34a0
        </KGridItem>
      </KGrid>

    </KModal>

  </FocusTrap>

</template>


<script>

  import KRadioButtonGroup from 'kolibri-design-system/lib/KRadioButtonGroup.vue';
  import { currentLanguage } from 'kolibri.utils.i18n';
  import useKResponsiveWindow from 'kolibri-design-system/lib/composables/useKResponsiveWindow';
  import commonCoreStrings from 'kolibri.coreVue.mixins.commonCoreStrings';
  import FocusTrap from 'kolibri.coreVue.components.FocusTrap';
  import languageSwitcherMixin from './mixin';

  export default {
    name: 'LanguageSwitcherModal',
    components: { FocusTrap, KRadioButtonGroup },
<<<<<<< HEAD
    components: { FocusTrap, KRadioButtonGroup },
=======
>>>>>>> 2e2f34a0
    mixins: [commonCoreStrings, languageSwitcherMixin],
    setup() {
      const { windowIsSmall } = useKResponsiveWindow();
      return {
        windowIsSmall,
      };
    },
    data() {
      return {
        selectedLanguage: currentLanguage,
      };
    },
    computed: {
      splitLanguageOptions() {
        const secondCol = this.languageOptions;
        const firstCol = secondCol.splice(0, Math.ceil(secondCol.length / 2));

        return [firstCol, secondCol];
      },
    },
    methods: {
      focusFirstEl() {
        this.$refs.languageItem[0].focus();
      },
      focusLastEl() {
        this.$refs.languageItem[this.$refs.languageItem.length - 1].focus();
      },
      setLang() {
        if (currentLanguage === this.selectedLanguage) {
          this.cancel();
          return;
        }

        this.switchLanguage(this.selectedLanguage);
      },
      cancel() {
        this.$emit('cancel');
      },
    },
  };

</script>


<style lang="scss" scoped>

  @import './language-names';

  .language-name {
    @include font-family-language-names;
  }

  .offset-col {
    margin-top: -8px;
  }

</style><|MERGE_RESOLUTION|>--- conflicted
+++ resolved
@@ -33,21 +33,6 @@
               class="language-name"
             />
           </KRadioButtonGroup>
-<<<<<<< HEAD
-          <KRadioButtonGroup>
-            <KRadioButton
-              v-for="language in languageCol"
-              :key="language.id"
-              ref="languageItem"
-              v-model="selectedLanguage"
-              :buttonValue="language.id"
-              :label="language.lang_name"
-              :title="language.english_name"
-              class="language-name"
-            />
-          </KRadioButtonGroup>
-=======
->>>>>>> 2e2f34a0
         </KGridItem>
       </KGrid>
 
@@ -70,10 +55,6 @@
   export default {
     name: 'LanguageSwitcherModal',
     components: { FocusTrap, KRadioButtonGroup },
-<<<<<<< HEAD
-    components: { FocusTrap, KRadioButtonGroup },
-=======
->>>>>>> 2e2f34a0
     mixins: [commonCoreStrings, languageSwitcherMixin],
     setup() {
       const { windowIsSmall } = useKResponsiveWindow();
