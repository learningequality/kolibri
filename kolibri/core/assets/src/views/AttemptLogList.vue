--- conflicted
+++ resolved
@@ -1,11 +1,12 @@
 <template>
 
   <div :style="{ backgroundColor: $themeTokens.surface }">
-<<<<<<< HEAD
-    <h3 class="header" :class="windowIsLargeClass">
-=======
-    <h3 id="answer-history-label" class="header" :style="iconStyle">
->>>>>>> 07282be7
+    <h3
+      id="answer-history-label"
+      class="header"
+      :class="windowIsLargeClass"
+      :style="iconStyle"
+    >
       {{ $tr('answerHistoryLabel') }}
     </h3>
 
@@ -51,53 +52,12 @@
             @keydown.enter="setSelectedAttemptLog(index)"
             @keydown.space.prevent="setSelectedAttemptLog(index)"
           >
-<<<<<<< HEAD
             <p class="item text-item" :class="windowIsLargeClass">
               {{
-                windowIsLarge ?
-                  coreString(
-                    'questionNumberLabel',
-                    { questionNumber: attemptLog.questionNumber }
-                  )
-                  :
-                  // Add non-breaking space to preserve vertical centering
-                  "&nbsp;"
-=======
-            <KIcon
-              v-if="attemptLog.noattempt"
-              class="item svg-item"
-              icon="notStarted"
-            />
-            <KIcon
-              v-else-if="attemptLog.correct"
-              class="item svg-item"
-              :style="{ fill: $themeTokens.correct }"
-              icon="correct"
-            />
-            <KIcon
-              v-else-if="attemptLog.error"
-              class="svg-item"
-              :style=" { fill: $themeTokens.annotation }"
-              icon="helpNeeded"
-            />
-            <KIcon
-              v-else-if="!attemptLog.correct"
-              class="item svg-item"
-              :style="{ fill: $themeTokens.incorrect }"
-              icon="incorrect"
-            />
-            <KIcon
-              v-else-if="attemptLog.hinted"
-              class="item svg-item"
-              :style=" { fill: $themeTokens.annotation }"
-              icon="hint"
-            />
-            <p class="item">
-              {{ coreString(
-                'questionNumberLabel',
-                { questionNumber: attemptLog.questionNumber }
-              )
->>>>>>> 07282be7
+                coreString(
+                  'questionNumberLabel',
+                  { questionNumber: attemptLog.questionNumber }
+                )
               }}
             </p>
             <span class="icon-item item" :class="windowIsLargeClass">
