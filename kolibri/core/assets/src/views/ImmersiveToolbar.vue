--- conflicted
+++ resolved
@@ -5,14 +5,10 @@
     textColor="white"
     type="clear"
     :showIcon="showIcon"
-<<<<<<< HEAD
-    :style="toolbarStyle"
-=======
     :style="{
       height: height + 'px',
       backgroundColor: primary ? $coreActionNormal : $coreTextDefault,
     }"
->>>>>>> 84f3032b
     @nav-icon-click="$emit('navIconClick')"
   >
     <router-link
@@ -131,13 +127,6 @@
       hasRoute() {
         return Boolean(this.route);
       },
-      toolbarStyle() {
-        const style = {
-          height: this.height + 'px',
-          backgroundColor: this.primary ? this.$coreActionNormal : $coreTextDefault,
-        };
-        return style;
-      },
       linkStyle() {
         const hoverAndFocus = {
           backgroundColor: this.primary
