<template>

  <div>
    <div
      v-show="navShown"
      class="nav-wrapper"
      :style="wrapperStyle">
      <div class="header"
           :style="{ height: headerHeight + 'px', paddingTop: mobile ? '4px' : '8px', width: width + 'px' }">
        <ui-icon-button
          @click="toggleNav"
          type="secondary"
          color="white"
          size="large"
          icon="close"
          :aria-label="closeNav"/>
        <ui-icon class="header-logo"><logo/></ui-icon>
        <span class="title">Kolibri</span>
      </div>
      <div class="scrollable-nav" :style="{ width: width + 'px', paddingTop: `${headerHeight + 16}px` }">
        <ui-menu
          class="nav-main"
          :options="menuOptions"
          hasIcons
          @select="navigate"
          role="navigation"
          :aria-label="ariaLabel"
          :style="{ width: width + 'px' }">
        </ui-menu>
      </div>
      <div class="footer" :style="{ width: width + 'px' }">
        <logo
          class="logo"
          :style="{ width: width/6 + 'px', height: width/6 + 'px', marginLeft: width/20 + 'px', marginRight: width/20 + 'px' }"/>
        <div class="message-container">
          <p class="message">{{ footerMsg }}</p>
          <p class="message">
            <!-- Not translated -->
            © 2017 Learning Equality
          </p>
        </div>
      </div>
    </div>

    <div v-if="navShown && mobile" class="modal-overlay"
         @keydown.esc="toggleNav"
         @click="toggleNav">
    </div>
  </div>

</template>


<script>

  import values from 'lodash/values';
  import * as getters from 'kolibri.coreVue.vuex.getters';
  import * as actions from 'kolibri.coreVue.vuex.actions';
  import { TopLevelPageNames } from 'kolibri.coreVue.vuex.constants';
  import responsiveWindow from 'kolibri.coreVue.mixins.responsiveWindow';
  import responsiveElement from 'kolibri.coreVue.mixins.responsiveElement';
  import uiMenu from './keen-menu-port';
  import uiIcon from 'keen-ui/src/UiIcon';
  import uiIconButton from 'keen-ui/src/UiIconButton';
  import logo from 'kolibri.coreVue.components.logo';
  export default {
    mixins: [responsiveWindow, responsiveElement],
    $trNameSpace: 'navbar',
    $trs: {
      navigationLabel: 'Main user navigation',
      learn: 'Learn',
      manage: 'Manage',
      coach: 'Coach',
      signIn: 'Sign in',
      profile: 'Profile',
      signOut: 'Sign out',
      about: 'About',
      closeNav: 'Close navigation',
      poweredBy: 'Kolibri {version}',
<<<<<<< HEAD
      learningEqualityCopyright: '\xA9 2017 Learning Equality',
=======
>>>>>>> 3e80fb9b
    },
    props: {
      topLevelPageName: {
        type: String,
        validator(value) {
          if (!value) {
            return true;
          }
          return values(TopLevelPageNames).includes(value);
        },
      },
      navShown: {
        type: Boolean,
        required: true,
      },
      headerHeight: {
        type: Number,
        required: true,
      },
      width: {
        type: Number,
        required: true,
      },
    },
    methods: {
      navigate(option) {
        if (option.href) {
          window.location.href = option.href;
        } else if (option.action) {
          option.action();
        }
      },
      toggleNav() {
        this.$emit('toggleSideNav');
      },
    },
    computed: {
      closeStyle() {
        return {
          fontSize: `${this.headerHeight / 2}px`,
          marginLeft: `${this.width / 20}px`,
          marginRight: `${this.width / 20}px`,
        };
      },
      wrapperStyle() {
        // Calculate min-height property by taking the number of options (minus the divider)
        // multipying by 50 for each option, adding 173 for the divider and the footer,
        // and finally adding this.width/2.5 for the non-mobile logo if needed.
        return {
          minHeight: `${(this.menuOptions.length - 1) * 50 +
            173 +
            (!this.mobile ? this.width / 2.5 : 0)}px`,
          width: `${this.width}px`,
        };
      },
      mobile() {
        return this.windowSize.breakpoint < 2;
      },
      tablet() {
        return this.windowSize.breakpoint > 1 && this.windowSize.breakpoint < 5;
      },
      footerMsg() {
        return this.$tr('poweredBy', { version: __version });
      },
      closeNav() {
        return this.$tr('closeNav');
      },
      ariaLabel() {
        return this.$tr('navigationLabel');
      },
      learnActive() {
        return this.topLevelPageName === TopLevelPageNames.LEARN;
      },
      coachActive() {
        return this.topLevelPageName === TopLevelPageNames.COACH;
      },
      manageActive() {
        return this.topLevelPageName === TopLevelPageNames.MANAGE;
      },
      profileActive() {
        return this.topLevelPageName === TopLevelPageNames.PROFILE;
      },
      aboutActive() {
        return this.topLevelPageName === TopLevelPageNames.ABOUT;
      },
      menuOptions() {
        const options = [
          {
            label: this.$tr('learn'),
            active: this.learnActive,
            icon: 'school',
            href: '/learn',
          },
        ];
        if (this.isAdmin || this.isSuperuser || this.isCoach) {
          options.push({
            label: this.$tr('coach'),
            active: this.coachActive,
            icon: 'assessment',
            href: '/coach',
          });
        }
        if (this.isAdmin || this.isSuperuser) {
          options.push({
            label: this.$tr('manage'),
            active: this.manageActive,
            icon: 'people',
            href: '/management',
          });
        }
        options.push({ type: 'divider' });
        if (this.isUserLoggedIn) {
          options.push({
            label: this.$tr('profile'),
            active: this.profileActive,
            icon: 'account_circle',
            href: '/user',
          });
          options.push({
            label: this.$tr('signOut'),
            icon: 'exit_to_app',
            action: this.signOut,
          });
        } else {
          options.push({
            label: this.$tr('signIn'),
            icon: 'exit_to_app',
            href: '/user',
          });
        }
        return options;
      },
    },
    components: {
      uiMenu,
      uiIcon,
      uiIconButton,
      logo,
    },
    vuex: {
      actions: { signOut: actions.kolibriLogout },
      getters: {
        session: state => state.core.session,
        isUserLoggedIn: getters.isUserLoggedIn,
        isSuperuser: getters.isSuperuser,
        isAdmin: getters.isAdmin,
        isCoach: getters.isCoach,
      },
    },
  };

</script>


<style lang="stylus" scoped>

  @require '~kolibri.styles.definitions'

  $footerheight = 152px

  .nav-wrapper
    top: 0
    background: $core-bg-light
    font-weight: 300
    position: fixed
    z-index: 16
    font-size: 1em
    height: 100%
    overflow: auto
    -webkit-overflow-scrolling: touch
    box-shadow: 2px 0 0 0 rgba(0, 0, 0, 0.12)
    .header-logo
      font-size: 3em
      margin-right: 0.25em
    .logo
      margin: auto
      display: inline-block

  .nav-main
    background: $core-bg-light

  a.active:focus svg
    fill: $core-bg-light

  .header
    position: absolute
    z-index: 17
    top: 0
    left: 0
    font-size: 14px
    text-transform: uppercase
    overflow: auto
    overflow-y: hidden
    background-color: $core-text-default
    box-shadow: 0 0 2px rgba(0, 0, 0, 0.12), 0 2px 2px rgba(0, 0, 0, 0.2)
    .close
      float: left
    .title, .close
      color: $core-bg-light
    .close
      top: 50%
      transform: translateY(-50%)
      position: relative
      border: none
    .title
      font-weight: bold
      vertical-align: middle

  .scrollable-nav
    position: absolute
    top: 0
    left: 0
    padding-bottom: $footerheight + 16
    height: 100%
    overflow: auto

  .footer
    position: absolute
    z-index: 17
    bottom: 0
    left: 0
    overflow: hidden
    background-color: $core-text-default
    padding-top: 1em
    padding-bottom: 1em
    .logo
      float: left
    .message-container
      .message
        color: $core-bg-light
        font-size: x-small

  .modal-overlay
    position: fixed
    top: 0
    left: 0
    width: 100%
    height: 100%
    background: rgba(0, 0, 0, 0.7)
    transition: opacity 0.3s ease
    background-attachment: fixed
    z-index: 15

</style>


<style lang="stylus">

  @require '~kolibri.styles.definitions'

  // Customize Keen UI Menu option
  .nav-main
    .ui-menu-option
      margin: 5px 0
      &:not(.is-divider)
        font-size: 14px
        &.is-active
          .ui-menu-option-icon
            color: $core-accent-color
          color: $core-accent-color
          font-weight: bold
          opacity: 1
        .ui-menu-option-text
          overflow: visible
        .ui-menu-option-icon
          font-size: 1.2em
      &.is_divider
        background-color: $core-text-annotation
    &.ui-menu
      border: none
      max-width: 320px

</style><|MERGE_RESOLUTION|>--- conflicted
+++ resolved
@@ -77,10 +77,6 @@
       about: 'About',
       closeNav: 'Close navigation',
       poweredBy: 'Kolibri {version}',
-<<<<<<< HEAD
-      learningEqualityCopyright: '\xA9 2017 Learning Equality',
-=======
->>>>>>> 3e80fb9b
     },
     props: {
       topLevelPageName: {
