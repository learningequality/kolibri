/*
  This module provides mechanisms for validating and initializing javascript
  objects using specifications or "specs" analogous to Vue's prop validation
  objects:

  - validateObject: recursively validates objects based on a spec. It can be
    useful for validation in situations such as using Objects as props, checking
    API responses, parsing JSON-based config files, and other situations where
    validation of objects is useful. It is not run in production.

  - objectWithDefaults: recursively populates default values based on the spec,
    in the same way that Vue prop `default` values work.

  Each `options` object in a spec can have the following attributes:

  - type (primitive data type)
    Most commonly one of: Array, Boolean, Object, Number, or String

  - required (boolean)
    Whether an attribute in the object is required or not. If it is not
    required, a `default` value must be provided.

  - default (value or function)
    Default value for non-required object attributes. Like Vue `data` values,
    array and object types need to use a function to return default values.
    Defaults are used by the `objectWithDefaults` function to populate objects.

  - validator (function)
    Like prop validator functions, this takes a value and returns true or false.

  - spec (object)
    In situations where objects are nested, this property can be used to define
    a "sub-spec" for objects within objects recursively. Note that either a spec
    or a validator function can be provided for nested objects, but not both.
*/

import logger from 'kolibri.lib.logging';

import clone from 'lodash/clone';
import isArray from 'lodash/isArray';
import isBoolean from 'lodash/isBoolean';
import isDate from 'lodash/isDate';
import isFunction from 'lodash/isFunction';
import isPlainObject from 'lodash/isPlainObject';
import isNumber from 'lodash/isNumber';
import isString from 'lodash/isString';
import isSymbol from 'lodash/isSymbol';
import isUndefined from 'lodash/isUndefined';

const logging = logger.getLogger(__filename);

function _fail(msg, dataKey, data) {
  logging.error(`Problem with key '${dataKey}': ${msg}`);
  logging.error('Data:', data);
  return false;
}

function _validateObjectData(data, options, dataKey) {
  const hasData = !isUndefined(data) && data !== null;

  // data is not available but required
  if (options.required && !hasData) {
    return _fail('Required but undefined data', dataKey, data);
  }

  // should only have a validator or a spec, not both
  if (options.validator && options.spec) {
    return _fail('Should either have a validator or a sub-spec', dataKey, data);
  }

  // validation function
  if (hasData && options.validator && !options.validator(data)) {
    return _fail('Validator function failed', dataKey, data);
  }

  // object sub-spec
  if (hasData && options.spec) {
<<<<<<< HEAD
    if (!isObject(data) && !isArray(data)) {
      return _fail('Only objects or arrays can have sub-specs', dataKey, data);
    }
=======
    if (!isPlainObject(data) && !isArray(data)) {
      return _fail('Only objects or arrays can have sub-specs', dataKey, data);
    }

>>>>>>> f5074bc6
    // If it is an array, we will validate each item in the array
    if (isArray(data)) {
      for (const item of data) {
        if (!validateObject(item, options.spec.spec)) {
          return _fail('Object in Array sub-spec failed', dataKey, item);
        }
      }
    }
<<<<<<< HEAD
    if (isObject(data) && !isArray(data) && !validateObject(data, options.spec)) {
=======

    // Here we know it is an Object, but we need to be sure it isn't an Array to avoid
    // checking it again after we already validated the Array in the block above.
    if (isPlainObject(data) && !validateObject(data, options.spec)) {
>>>>>>> f5074bc6
      return _fail('Validator sub-spec failed', dataKey, data);
    }
  }

  // Check types
  const KNOWN_TYPES = [Array, Boolean, Date, Function, Object, Number, String, Symbol];
  if (isUndefined(options.type)) {
    return _fail('No type information provided', dataKey, data);
  } else if (!KNOWN_TYPES.includes(options.type)) {
    return _fail(`Type '${options.type}' not currently handled`, dataKey);
  } else if (hasData) {
    if (options.type === Array && !isArray(data)) {
      return _fail('Expected Array', dataKey, data);
    } else if (options.type === Boolean && !isBoolean(data)) {
      return _fail('Expected Boolean', dataKey, data);
    } else if (options.type === Date && !isDate(data)) {
      return _fail('Expected Date', dataKey, data);
    } else if (options.type === Function && !isFunction(data)) {
      return _fail('Expected Function', dataKey, data);
    } else if (options.type === Object && !isPlainObject(data)) {
      return _fail('Expected Object', dataKey, data);
    } else if (options.type === Number && !isNumber(data)) {
      return _fail('Expected Number', dataKey, data);
    } else if (options.type === String && !isString(data)) {
      return _fail('Expected String', dataKey, data);
    } else if (options.type === Symbol && !isSymbol(data)) {
      return _fail('Expected Symbol', dataKey, data);
    }
  }

  // ensure spec has a default when not required and not vice-versa
  if (!options.required && isUndefined(options.default)) {
    return _fail('Must be either required or have a default', dataKey, data);
  } else if (options.required && !isUndefined(options.default)) {
    return _fail('Cannot be required and have a default', dataKey, data);
  }

  // objects and arrays must use a generator function for their default value
  if (
    options.default &&
    (options.type === Array || options.type === Object) &&
    !isFunction(options.default)
  ) {
    return _fail('Need a function to return array and object default values', dataKey, data);
  }

  return true;
}

/*
 * Given a JS object and a spec object as defined above, return `true` if the object
 * conforms to the spec and `false` otherwise
 */
export function validateObject(object, spec) {
  // skip validation in production
  if (process.env.NODE_ENV === 'production') {
    return true;
  }

  // Don't end early: provide as much validation messaging as possible
  let isValid = true;
  for (const dataKey in spec) {
    const options = spec[dataKey];
    if (!isPlainObject(options)) {
      logging.error(`Expected an Object for '${dataKey}' in spec. Got:`, options);
      isValid = false;
      continue;
    }
    isValid = _validateObjectData(object[dataKey], options, dataKey) && isValid;
  }

  // Output additional debug info
  if (!isValid) {
    logging.info('Spec:');
    logging.info(spec);
    logging.info('Value:');
    logging.info(object);
  }

  return isValid;
}

/*
 * Given a JS object and a spec object as defined above, return a new object
 * with any necessary default values filled in as per the spec object.
 */
export function objectWithDefaults(object, spec) {
  // create a shallow clone
  const cloned = clone(object);
  // iterate over spec options
  for (const dataKey in spec) {
    const options = spec[dataKey];
    // set defaults if necessary
    if (isUndefined(cloned[dataKey]) && !isUndefined(options.default)) {
      // arrays and objects need to use a function to return defaults
      const needsFunction = options.type === Array || options.type === Object;
      if (needsFunction && options.default !== null) {
        cloned[dataKey] = options.default();
      }
      // all other types can be assigned directly
      else {
        cloned[dataKey] = options.default;
      }
    }
    // recurse down into sub-specs if necessary
    else if (cloned[dataKey] && options.spec) {
      cloned[dataKey] = objectWithDefaults(cloned[dataKey], options.spec);
    }
  }
  // return copy of object with defaults filled in
  return cloned;
}<|MERGE_RESOLUTION|>--- conflicted
+++ resolved
@@ -75,16 +75,10 @@
 
   // object sub-spec
   if (hasData && options.spec) {
-<<<<<<< HEAD
-    if (!isObject(data) && !isArray(data)) {
-      return _fail('Only objects or arrays can have sub-specs', dataKey, data);
-    }
-=======
     if (!isPlainObject(data) && !isArray(data)) {
       return _fail('Only objects or arrays can have sub-specs', dataKey, data);
     }
 
->>>>>>> f5074bc6
     // If it is an array, we will validate each item in the array
     if (isArray(data)) {
       for (const item of data) {
@@ -93,14 +87,10 @@
         }
       }
     }
-<<<<<<< HEAD
-    if (isObject(data) && !isArray(data) && !validateObject(data, options.spec)) {
-=======
 
     // Here we know it is an Object, but we need to be sure it isn't an Array to avoid
     // checking it again after we already validated the Array in the block above.
     if (isPlainObject(data) && !validateObject(data, options.spec)) {
->>>>>>> f5074bc6
       return _fail('Validator sub-spec failed', dataKey, data);
     }
   }
