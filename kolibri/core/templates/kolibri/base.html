--- conflicted
+++ resolved
@@ -7,13 +7,10 @@
   {% frontend_assets 'kolibri.core.KolibriCoreFrontEnd' %}
   {% base_frontend_async %}
   {% base_frontend_sync %}
-<<<<<<< HEAD
   <link type="text/css" rel="stylesheet" href="{% static 'core/css/bootstrap.min.css' %}" />
   <link type="text/css" rel="stylesheet" href="{% static 'core/css/components.css' %}" />
   <link type="text/css" rel="stylesheet" href="{% static 'core/css/kolibri_style.css' %}" />
-=======
   {% endblock %}
->>>>>>> 186ba0ff
 </head>
 <body>
 
