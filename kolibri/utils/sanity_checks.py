import logging
import os
import shutil
import sys

import portend
from django.apps import apps
from django.core.management import call_command
from django.db.utils import OperationalError

from .conf import KOLIBRI_HOME
from .conf import OPTIONS
from .options import generate_empy_options_file
from .server import get_status
from .server import LISTEN_ADDRESS
from .server import NotRunning

logger = logging.getLogger(__name__)

PORT_AVAILABILITY_CHECK_TIMEOUT = 2


def check_other_kolibri_running(port):
    """
    Make sure there are no other Kolibri instances running before starting the server.
    """
    try:
        # Check if there are other kolibri instances running
        # If there are, then we need to stop users from starting kolibri again.
        get_status()
        logger.error(
            "There is another Kolibri server running. "
            "Please use `kolibri stop` and try again."
        )
        sys.exit(1)

    except NotRunning:
        # In case that something other than Kolibri occupies the port,
        # check the port's availability.
        check_port_availability(LISTEN_ADDRESS, port)


def check_port_availability(host, port):
    """
    Make sure the port is available for the server to start.
    """
    try:
        portend.free(host, port, timeout=PORT_AVAILABILITY_CHECK_TIMEOUT)
    except portend.Timeout:
        # Bypass check when socket activation is used
        # https://manpages.debian.org/testing/libsystemd-dev/sd_listen_fds.3.en.html#ENVIRONMENT
        if not os.environ.get("LISTEN_PID", None):
            # Port is occupied
            logger.error(
                "Port {} is occupied.\n"
                "Please check that you do not have other processes "
                "running on this port and try again.\n".format(port)
            )
            sys.exit(1)


def check_content_directory_exists_and_writable():
    """
    Make sure the content directory of Kolibri exists and is writable.
    """
    content_directory = OPTIONS["Paths"]["CONTENT_DIR"]

    # Check if the content directory exists
    if not os.path.exists(content_directory):
        try:
            os.makedirs(content_directory)
        except OSError:
            logger.error(
                "The content directory {} does not exist and cannot be created.".format(
                    content_directory
                )
            )
            sys.exit(1)

    # Check if the directory is writable
    if not os.access(content_directory, os.W_OK):
        logger.error(
            "The content directory {} is not writable.".format(content_directory)
        )
        sys.exit(1)


def check_log_file_location():
    """
    Starting from Kolibri v0.12.4, log files are going to be renamed and moved
    from KOLIBRI_HOME directory to KOLIBRI_HOME/logs directory.
    """
    home = os.environ["KOLIBRI_HOME"]
    log_location_update = {}

    # Old log file names
    old_daemon_log = "server.log"
    old_kolibri_log = "kolibri.log"
    old_debug_log = "debug.log"

    # New log file names
    log_location_update[old_daemon_log] = "daemon.txt"
    log_location_update[old_kolibri_log] = "kolibri.txt"
    log_location_update[old_debug_log] = "debug.txt"

    for log in log_location_update:
        old_log_path = os.path.join(home, log)
        if os.path.exists(old_log_path):
            new_log_path = os.path.join(home, "logs", log_location_update[log])
            shutil.move(old_log_path, new_log_path)


<<<<<<< HEAD
def check_default_options_exist():
    options_path = os.path.join(KOLIBRI_HOME, "options.ini")
    if not os.path.exists(options_path):
        try:
            generate_empy_options_file(options_path, OPTIONS)
        except IOError:
            logger.warning(
                "Failed to create an options.ini file at this path: {}".format(options_path)
            )
=======
def migrate_databases():
    """
    Try to migrate all active databases. This should not be called unless Django has
    been initialized.
    """
    from django.conf import settings

    for database in settings.DATABASES:
        call_command("migrate", interactive=False, database=database)

    # load morango fixtures needed for certificate related operations
    call_command("loaddata", "scopedefinitions")


def check_database_is_migrated():
    """
    Use a check that the database instance id model is initialized to check if the database
    is in a proper state to be used. This must only be run after django initialization.
    """
    apps.check_apps_ready()
    from morango.models import InstanceIDModel

    try:
        InstanceIDModel.get_or_create_current_instance()[0]
        return
    except OperationalError:
        try:
            migrate_databases()
            return
        except Exception as e:
            logging.error(
                "Tried to migrate the database but another error occurred: {}".format(e)
            )
    except Exception as e:
        logging.error(
            "Tried to check that the database was accessible and an error occurred: {}".format(
                e
            )
        )
    sys.exit(1)
>>>>>>> c22d4661
<|MERGE_RESOLUTION|>--- conflicted
+++ resolved
@@ -110,17 +110,6 @@
             shutil.move(old_log_path, new_log_path)
 
 
-<<<<<<< HEAD
-def check_default_options_exist():
-    options_path = os.path.join(KOLIBRI_HOME, "options.ini")
-    if not os.path.exists(options_path):
-        try:
-            generate_empy_options_file(options_path, OPTIONS)
-        except IOError:
-            logger.warning(
-                "Failed to create an options.ini file at this path: {}".format(options_path)
-            )
-=======
 def migrate_databases():
     """
     Try to migrate all active databases. This should not be called unless Django has
@@ -161,4 +150,14 @@
             )
         )
     sys.exit(1)
->>>>>>> c22d4661
+
+
+def check_default_options_exist():
+    options_path = os.path.join(KOLIBRI_HOME, "options.ini")
+    if not os.path.exists(options_path):
+        try:
+            generate_empy_options_file(options_path, OPTIONS)
+        except IOError:
+            logger.warning(
+                "Failed to create an options.ini file at this path: {}".format(options_path)
+            )