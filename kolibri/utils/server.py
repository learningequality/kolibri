--- conflicted
+++ resolved
@@ -62,36 +62,12 @@
         super(NotRunning, self).__init__()
 
 
-<<<<<<< HEAD
-def start(port=None):
-=======
-def start_background_workers():
-    p = multiprocessing.Process(target=call_command, args=("qcluster", ))
-
-    # note: atexit normally only runs when python exits normally, aka doesn't
-    # exit through a signal. However, this function gets run because cherrypy
-    # catches all the various signals, and runs the atexit callbacks.
-    atexit.register(p.terminate)
-
-    p.start()
-
-
 def start(port=8080):
     """
     Starts the server.
->>>>>>> 8f3c5c37
 
     :param: port: Port number (default: 8080)
     """
-
-<<<<<<< HEAD
-    from kolibri.content.utils.annotation import update_channel_metadata_cache
-    update_channel_metadata_cache()
-=======
-    # start the qcluster process
-    # don't run on windows; we don't run a full cluster there.
-    if platform.system() != "Windows":
-        start_background_workers()
 
     # Write the new PID
     with open(PID_FILE, 'w') as f:
@@ -103,8 +79,6 @@
     atexit.register(rm_pid_file)
 
     run_server(port=port)
-
->>>>>>> 8f3c5c37
 
 def stop(pid=None, force=False):
     """
