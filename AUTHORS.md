--- conflicted
+++ resolved
@@ -64,8 +64,5 @@
 * Yixuan Liu (yil039)
 * Blaine Jester (bjester)
 * Brandon Nguyen (bransgithub)
-<<<<<<< HEAD
-* Julián Duque (julianduque)
-=======
 * Chris Castle (crcastle)
->>>>>>> b3ea8f1c
+* Julián Duque (julianduque)