--- conflicted
+++ resolved
@@ -18,13 +18,7 @@
   - wait
 
   - label: Upload artifacts
-<<<<<<< HEAD
     command: .buildkite/setup_and_upload_artifact.sh
-
-  - label: Sign Windows installer
-    command: .buildkite/sign_windows_installer.bat
-    agents:
-      queue: "windows-sign"
 
   - wait
 
@@ -42,7 +36,4 @@
     command:
      - mkdir -p dist
      - buildkite-agent artifact download 'dist/*.deb' dist/
-     - make docker-deb-test
-=======
-    command: .buildkite/setup_and_upload_artifact.sh && docker image prune -f -a
->>>>>>> 363735bf
+     - make docker-deb-test