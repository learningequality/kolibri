.PHONY: help clean clean-pyc clean-build list test test-all coverage docs release sdist

help:
<<<<<<< HEAD
	@echo "Usage:"
	@echo ""
	@echo "make <command>"
	@echo ""
	@echo "Building"
	@echo "--------"
	@echo ""
	@echo "dist: create distributed source packages in dist/"
	@echo "pex: builds a portable .pex file for each .whl in dist/"
	@echo "assets: builds javascript assets"
	@echo "staticdeps: downloads/updates all static Python dependencies bundled into the dist"
	@echo "staticdeps-cext: downloads/updates Python C extensions for all supported platforms"
	@echo "clean: restores code tree to a clean state"
	@echo "clean-build: remove build artifacts"
	@echo "clean-pyc: remove Python file artifacts"
	@echo "clean-assets: removes JavaScript build assets"
	@echo "writeversion: updates the kolibri/VERSION file"
	@echo "release: package and upload a release"
	@echo "buildconfig: [unsupported] runs a special script for building a source package with special requirements.txt"
	@echo ""
	@echo "Development"
	@echo "-----------"
	@echo ""
	@echo "lint: check Python style with flake8"
	@echo "test: run tests quickly with the default Python"
	@echo "test-all: run tests on every Python version with Tox"
	@echo "coverage: run tests, recording and printing out Python code coverage"
	@echo "docs: generate all documentation"
	@echo "docs-user: generate just the user docs"
	@echo "docs-developer: generate just developer and API docs"
	@echo ""
	@echo "Internationalization"
	@echo "--------------------"
	@echo ""
	@echo "makemessages: collects messages marked for translation in code+docs"
	@echo "compilemessages: compiles message sources (run this to see changes locally)"
	@echo "syncmessages: uploads and downloads contents from CrowdIn"
	@echo "uploadmessages: uploads output of makemessages to CrowdIn"
	@echo "downloadmessages: fetches new translations from CrowdIn"

clean: clean-build clean-pyc clean-docs clean-assets

clean-assets:
=======
	@echo "clean-build - remove build artifacts"
	@echo "clean-pyc - remove Python file artifacts"
	@echo "lint - check style with flake8"
	@echo "test - run tests quickly with the default Python"
	@echo "testall - run tests on every Python version with tox"
	@echo "coverage - check code coverage quickly with the default Python"
	@echo "docs - generate Sphinx HTML documentation, including API docs"
	@echo "release - package and upload a release"
	@echo "dist - package"
	@echo "writeversion - updates the kolibri/VERSION file"

clean: clean-build clean-pyc clean-static

clean-static:
>>>>>>> afa86734
	yarn run clean

clean-build:
	rm -f kolibri/VERSION
	rm -fr build/
	rm -fr dist/
	rm -fr dist-packages-cache/
	rm -fr dist-packages-temp/
	rm -fr *.egg-info
	rm -fr .eggs
	rm -fr .cache
	rm -r kolibri/dist/* || true # remove everything
	git checkout -- kolibri/dist # restore __init__.py
	rm -r kolibri/utils/build_config/* || true # remove everything
	git checkout -- kolibri/utils/build_config # restore __init__.py
	rm -r requirements.txt || true # remove requirements.txt
	git checkout -- requirements.txt # restore requirements.txt

clean-pyc:
	find . -name '*.pyc' -exec rm -f {} +
	find . -name '*.pyo' -exec rm -f {} +
	find . -name '*~' -exec rm -f {} +

clean-docs:
	rm -f docs-developer/py_modules/kolibri*rst
	rm -f docs-developer/py_modules/modules.rst
	$(MAKE) -C docs-developer clean

lint:
	flake8 kolibri

test:
	pytest

test-all:
	tox

assets:
	yarn install
	yarn run build

coverage:
	coverage run --source kolibri setup.py test
	coverage report -m

docs: clean-docs
	sphinx-apidoc -d 10 -H "Python Reference" -o docs-developer/py_modules/ kolibri kolibri/test kolibri/deployment/ kolibri/dist/
	$(MAKE) -C docs-developer html

release:
	@ls -l dist/
	@echo "\nDo you want to upload everything in dist/*?\n\n CTRL+C to exit."
	@read __
	twine upload -s dist/*

test-namespaced-packages:
	# This expression checks that everything in kolibri/dist has an __init__.py
	# To prevent namespaced packages from suddenly showing up
	# https://github.com/learningequality/kolibri/pull/2972
	! find kolibri/dist -mindepth 1 -maxdepth 1 -type d -not -name __pycache__ -not -name cext -not -name py2only -exec ls {}/__init__.py \; 2>&1 | grep  "No such file"

staticdeps:
	rm -rf kolibri/dist/* || true # remove everything
	git checkout -- kolibri/dist # restore __init__.py
	pip install -t kolibri/dist -r "requirements.txt"
	rm -rf kolibri/dist/*.dist-info  # pip installs from PyPI will complain if we have more than one dist-info directory.
	python build_tools/py2only.py # move `future` and `futures` packages to `kolibri/dist/py2only`
	make test-namespaced-packages

staticdeps-cext:
	rm -rf kolibri/dist/cext || true # remove everything
	python build_tools/install_cexts.py --file "requirements/cext.txt" # pip install c extensions
	pip install -t kolibri/dist -r "requirements/cext_noarch.txt" --no-deps
	rm -rf kolibri/dist/*.dist-info  # pip installs from PyPI will complain if we have more than one dist-info directory.
	rm -rf kolibri/dist/cext/*.dist-info  # pip installs from PyPI will complain if we have more than one dist-info directory.
	make test-namespaced-packages

writeversion:
	python -c "import kolibri; print(kolibri.__version__)" > kolibri/VERSION
	@echo ""
	@echo "Current version is now `cat kolibri/VERSION`"

buildconfig:
	rm -r requirements.txt || true # remove requirements.txt
	git checkout -- requirements.txt # restore requirements.txt
	python build_tools/customize_requirements.py
	rm -r kolibri/utils/build_config/* || true # remove everything
	git checkout -- kolibri/utils/build_config # restore __init__.py
	python build_tools/customize_build.py

dist: writeversion staticdeps staticdeps-cext buildconfig assets compilemessages
	python setup.py sdist --format=gztar --static > /dev/null # silence the sdist output! Too noisy!
	python setup.py bdist_wheel --static
	ls -l dist

pex: writeversion
	ls dist/*.whl | while read whlfile; do pex $$whlfile --disable-cache -o dist/kolibri-`cat kolibri/VERSION | sed -s 's/+/_/g'`.pex -m kolibri --python-shebang=/usr/bin/python; done

makemessages: assets
	python -m kolibri manage makemessages -- -l en --ignore 'node_modules/*' --ignore 'kolibri/dist/*'

compilemessages:
	python -m kolibri manage compilemessages

syncmessages: ensurecrowdinclient uploadmessages downloadmessages

ensurecrowdinclient:
	@`[ -f crowdin-cli.jar ]` && echo "Found crowdin-cli.jar" || wget https://storage.googleapis.com/le-downloads/crowdin-cli/crowdin-cli.jar

uploadmessages:
	java -jar crowdin-cli.jar upload sources -b `git symbolic-ref HEAD | xargs basename`

downloadmessages:
	java -jar crowdin-cli.jar download -b `git symbolic-ref HEAD | xargs basename`

dockerenvclean:
	docker container prune -f
	docker image prune -f

dockerenvbuild: writeversion
	docker image build -t "learningequality/kolibri:$$(cat kolibri/VERSION | sed -s 's/+/_/g')" -t learningequality/kolibri:latest .

dockerenvdist: writeversion
	docker run --env-file ./env.list -v $$PWD/dist:/kolibridist "learningequality/kolibri:$$(cat kolibri/VERSION | sed -s 's/+/_/g')"
<|MERGE_RESOLUTION|>--- conflicted
+++ resolved
@@ -1,7 +1,6 @@
 .PHONY: help clean clean-pyc clean-build list test test-all coverage docs release sdist
 
 help:
-<<<<<<< HEAD
 	@echo "Usage:"
 	@echo ""
 	@echo "make <command>"
@@ -42,25 +41,10 @@
 	@echo "uploadmessages: uploads output of makemessages to CrowdIn"
 	@echo "downloadmessages: fetches new translations from CrowdIn"
 
-clean: clean-build clean-pyc clean-docs clean-assets
+
+clean: clean-build clean-pyc clean-assets
 
 clean-assets:
-=======
-	@echo "clean-build - remove build artifacts"
-	@echo "clean-pyc - remove Python file artifacts"
-	@echo "lint - check style with flake8"
-	@echo "test - run tests quickly with the default Python"
-	@echo "testall - run tests on every Python version with tox"
-	@echo "coverage - check code coverage quickly with the default Python"
-	@echo "docs - generate Sphinx HTML documentation, including API docs"
-	@echo "release - package and upload a release"
-	@echo "dist - package"
-	@echo "writeversion - updates the kolibri/VERSION file"
-
-clean: clean-build clean-pyc clean-static
-
-clean-static:
->>>>>>> afa86734
 	yarn run clean
 
 clean-build:
