[tox]
envlist = py{2.7,3.4,3.5,3.6,3.7,3.8}, postgres

[testenv]
usedevelop = True
whitelist_externals=
    rm
    make
    sh
setenv =
    KOLIBRI_HOME = {envtmpdir}/.kolibri
    DJANGO_SETTINGS_MODULE = kolibri.deployment.default.settings.test
    KOLIBRI_RUN_MODE = tox
    SKIP_PY_CHECK = 1
basepython =
    py2.7: python2.7
    py3.4: python3.4
    py3.5: python3.5
    py3.6: python3.6
    py3.7: python3.7
    py3.8: python3.8
deps =
    -r{toxinidir}/requirements/test.txt
    -r{toxinidir}/requirements/base.txt
    -r{toxinidir}/requirements/cext.txt
commands =
    sh -c 'kolibri manage makemigrations --check'
    # Run the actual tests
    py.test {posargs:--cov=kolibri --cov-report= --cov-append --color=no}
    # Fail if the log is longer than 200 lines (something erroring or very noisy got added)
    sh -c "if [ `cat {env:KOLIBRI_HOME}/logs/kolibri.txt | wc -l` -gt 200 ] ; then echo 'Log too long' && echo '' && tail -n 20 {env:KOLIBRI_HOME}/logs/kolibri.txt && exit 1 ; fi"

<<<<<<< HEAD
# Running w/o C extensions is slow, so we just do a
# limited amount of testing
# This briefly tests our static deps etc w/o cexts
[testenv:nocext]
passenv = TOX_ENV
setenv =
     PYTHONPATH = "{toxinidir}:{toxinidir}/kolibri/dist"
deps =
    -r{toxinidir}/requirements/test.txt
    -r{toxinidir}/requirements/build.txt
commands =
    # Ensure that for this Python version, we can actually compile ALL files
    # in the kolibri directory
    python -m compileall -q kolibri -x py2only
    # Until we have staged builds, we will be running this in each and every
    # environment even though builds should be done in Py 2.7
    make staticdeps
    # Start and stop kolibri
    coverage run -p kolibri start --port=8081
    coverage run -p kolibri stop
    # Run just tests in test/
    py.test --cov=kolibri --cov-report= --cov-append --color=no test/

# This briefly tests our static deps etc WITH cexts
[testenv:cext]
passenv = TOX_ENV
setenv =
     PYTHONPATH = "{toxinidir}:{toxinidir}/kolibri/dist"
deps =
    -r{toxinidir}/requirements/test.txt
    -r{toxinidir}/requirements/build.txt
commands =
    # Ensure that for this Python version, we can actually compile ALL files
    # in the kolibri directory
    python -m compileall -q kolibri -x py2only
    # Until we have staged builds, we will be running this in each and every
    # environment even though builds should be done in Py 2.7
    make staticdeps

    # Make sure that pip version is greater than 19.3.1 to run the
    # install_cext.py script
    pip install -U pip
    make staticdeps-cext
    # Start and stop kolibri
    coverage run -p kolibri start --port=8081
    coverage run -p kolibri stop
    # Run just tests in test/
    py.test --cov=kolibri --cov-report= --cov-append --color=no test/

[testenv:timely_shutdown_no_zombies]
passenv = TOX_ENV
whitelist_externals =
    fuser
    sleep
deps =
    -r{toxinidir}/requirements/test.txt
    -r{toxinidir}/requirements/base.txt
commands =
    - fuser 8082/tcp -k

    # ensure kolibri stops within 20 seconds 10 times in a row
    {toxinidir}/test/ensure_kolibri_stops_within_time.sh 20 10 8082
    {toxinidir}/test/ensure_no_kolibris_running_on_port.sh 8082


=======
>>>>>>> 062a3987
[testenv:postgres]
passenv = TOX_ENV
setenv =
    PYTHONPATH = {toxinidir}
    KOLIBRI_HOME = {envtmpdir}/.kolibri
    DJANGO_SETTINGS_MODULE = kolibri.deployment.default.settings.postgres_test
    KOLIBRI_RUN_MODE = tox
basepython =
    postgres: python3.5
deps =
    -r{toxinidir}/requirements/test.txt
    -r{toxinidir}/requirements/base.txt
    -r{toxinidir}/requirements/cext.txt
    -r{toxinidir}/requirements/postgres.txt
commands =
    py.test {posargs:--cov=kolibri --color=no}
    # rm -rf {env:KOLIBRI_HOME}<|MERGE_RESOLUTION|>--- conflicted
+++ resolved
@@ -30,74 +30,6 @@
     # Fail if the log is longer than 200 lines (something erroring or very noisy got added)
     sh -c "if [ `cat {env:KOLIBRI_HOME}/logs/kolibri.txt | wc -l` -gt 200 ] ; then echo 'Log too long' && echo '' && tail -n 20 {env:KOLIBRI_HOME}/logs/kolibri.txt && exit 1 ; fi"
 
-<<<<<<< HEAD
-# Running w/o C extensions is slow, so we just do a
-# limited amount of testing
-# This briefly tests our static deps etc w/o cexts
-[testenv:nocext]
-passenv = TOX_ENV
-setenv =
-     PYTHONPATH = "{toxinidir}:{toxinidir}/kolibri/dist"
-deps =
-    -r{toxinidir}/requirements/test.txt
-    -r{toxinidir}/requirements/build.txt
-commands =
-    # Ensure that for this Python version, we can actually compile ALL files
-    # in the kolibri directory
-    python -m compileall -q kolibri -x py2only
-    # Until we have staged builds, we will be running this in each and every
-    # environment even though builds should be done in Py 2.7
-    make staticdeps
-    # Start and stop kolibri
-    coverage run -p kolibri start --port=8081
-    coverage run -p kolibri stop
-    # Run just tests in test/
-    py.test --cov=kolibri --cov-report= --cov-append --color=no test/
-
-# This briefly tests our static deps etc WITH cexts
-[testenv:cext]
-passenv = TOX_ENV
-setenv =
-     PYTHONPATH = "{toxinidir}:{toxinidir}/kolibri/dist"
-deps =
-    -r{toxinidir}/requirements/test.txt
-    -r{toxinidir}/requirements/build.txt
-commands =
-    # Ensure that for this Python version, we can actually compile ALL files
-    # in the kolibri directory
-    python -m compileall -q kolibri -x py2only
-    # Until we have staged builds, we will be running this in each and every
-    # environment even though builds should be done in Py 2.7
-    make staticdeps
-
-    # Make sure that pip version is greater than 19.3.1 to run the
-    # install_cext.py script
-    pip install -U pip
-    make staticdeps-cext
-    # Start and stop kolibri
-    coverage run -p kolibri start --port=8081
-    coverage run -p kolibri stop
-    # Run just tests in test/
-    py.test --cov=kolibri --cov-report= --cov-append --color=no test/
-
-[testenv:timely_shutdown_no_zombies]
-passenv = TOX_ENV
-whitelist_externals =
-    fuser
-    sleep
-deps =
-    -r{toxinidir}/requirements/test.txt
-    -r{toxinidir}/requirements/base.txt
-commands =
-    - fuser 8082/tcp -k
-
-    # ensure kolibri stops within 20 seconds 10 times in a row
-    {toxinidir}/test/ensure_kolibri_stops_within_time.sh 20 10 8082
-    {toxinidir}/test/ensure_no_kolibris_running_on_port.sh 8082
-
-
-=======
->>>>>>> 062a3987
 [testenv:postgres]
 passenv = TOX_ENV
 setenv =
